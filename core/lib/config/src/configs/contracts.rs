// External uses
use serde::{Deserialize, Serialize};
// Workspace uses
use zksync_basic_types::Address;

#[derive(Debug, Serialize, Deserialize, Clone, PartialEq)]
pub struct EcosystemContracts {
    pub bridgehub_proxy_addr: Address,
    pub state_transition_proxy_addr: Address,
    pub transparent_proxy_admin_addr: Address,
}

impl EcosystemContracts {
    fn for_tests() -> Self {
        Self {
            bridgehub_proxy_addr: Address::repeat_byte(0x14),
            state_transition_proxy_addr: Address::repeat_byte(0x15),
            transparent_proxy_admin_addr: Address::repeat_byte(0x15),
        }
    }
}

/// Data about deployed contracts.
#[derive(Debug, Deserialize, Clone, PartialEq)]
pub struct ContractsConfig {
    pub governance_addr: Address,
    pub verifier_addr: Address,
    pub default_upgrade_addr: Address,
    pub diamond_proxy_addr: Address,
    pub validator_timelock_addr: Address,
    pub l1_shared_bridge_proxy_addr: Address,
    pub l2_shared_bridge_addr: Address,
    pub l1_erc20_bridge_proxy_addr: Option<Address>,
    pub l2_erc20_bridge_addr: Option<Address>,
    pub l1_weth_bridge_proxy_addr: Option<Address>,
    pub l2_weth_bridge_addr: Option<Address>,
    pub l2_testnet_paymaster_addr: Option<Address>,
    pub l1_multicall3_addr: Address,
<<<<<<< HEAD
    pub ecosystem_contracts: Option<EcosystemContracts>,
=======
    pub base_token_addr: Option<Address>,
>>>>>>> 2a9b9bd8
}

impl ContractsConfig {
    pub fn for_tests() -> Self {
        Self {
            verifier_addr: Address::repeat_byte(0x06),
            default_upgrade_addr: Address::repeat_byte(0x06),
            diamond_proxy_addr: Address::repeat_byte(0x09),
            validator_timelock_addr: Address::repeat_byte(0x0a),
            l1_erc20_bridge_proxy_addr: Some(Address::repeat_byte(0x0b)),
            l2_erc20_bridge_addr: Some(Address::repeat_byte(0x0c)),
            l1_shared_bridge_proxy_addr: Address::repeat_byte(0x0e),
            l2_shared_bridge_addr: Address::repeat_byte(0x0f),
            l1_weth_bridge_proxy_addr: Some(Address::repeat_byte(0x0b)),
            l2_weth_bridge_addr: Some(Address::repeat_byte(0x0c)),
            l2_testnet_paymaster_addr: Some(Address::repeat_byte(0x11)),
            l1_multicall3_addr: Address::repeat_byte(0x12),
            governance_addr: Address::repeat_byte(0x13),
<<<<<<< HEAD
            ecosystem_contracts: Some(EcosystemContracts::for_tests()),
=======
            base_token_addr: Some(Address::repeat_byte(0x14)),
>>>>>>> 2a9b9bd8
        }
    }
}<|MERGE_RESOLUTION|>--- conflicted
+++ resolved
@@ -36,11 +36,8 @@
     pub l2_weth_bridge_addr: Option<Address>,
     pub l2_testnet_paymaster_addr: Option<Address>,
     pub l1_multicall3_addr: Address,
-<<<<<<< HEAD
     pub ecosystem_contracts: Option<EcosystemContracts>,
-=======
     pub base_token_addr: Option<Address>,
->>>>>>> 2a9b9bd8
 }
 
 impl ContractsConfig {
@@ -59,11 +56,8 @@
             l2_testnet_paymaster_addr: Some(Address::repeat_byte(0x11)),
             l1_multicall3_addr: Address::repeat_byte(0x12),
             governance_addr: Address::repeat_byte(0x13),
-<<<<<<< HEAD
+            base_token_addr: Some(Address::repeat_byte(0x14)),
             ecosystem_contracts: Some(EcosystemContracts::for_tests()),
-=======
-            base_token_addr: Some(Address::repeat_byte(0x14)),
->>>>>>> 2a9b9bd8
         }
     }
 }