#![allow(clippy::upper_case_acronyms, clippy::derive_partial_eq_without_eq)]

use std::{net::Ipv4Addr, str::FromStr, sync::Arc, time::Instant};

use anyhow::Context as _;
use api_server::tx_sender::master_pool_sink::MasterPoolSink;
use fee_model::{ApiFeeInputProvider, BatchFeeModelInputProvider, MainNodeFeeInputProvider};
use futures::channel::oneshot;
use prometheus_exporter::PrometheusExporterConfig;
use temp_config_store::TempConfigStore;
use tokio::{sync::watch, task::JoinHandle};
use zksync_circuit_breaker::{
    l1_txs::FailedL1TransactionChecker, replication_lag::ReplicationLagChecker, CircuitBreaker,
    CircuitBreakerChecker, CircuitBreakerError,
};
use zksync_concurrency::{ctx, scope};
use zksync_config::{
    configs::{
        api::{MerkleTreeApiConfig, Web3JsonRpcConfig},
        chain::{
            CircuitBreakerConfig, MempoolConfig, NetworkConfig, OperationsManagerConfig,
            StateKeeperConfig,
        },
        contracts::ProverAtGenesis,
        database::{MerkleTreeConfig, MerkleTreeMode},
    },
    ApiConfig, ContractsConfig, DBConfig, ETHSenderConfig, PostgresConfig,
};
use zksync_contracts::{governance_contract, BaseSystemContracts};
use zksync_dal::{healthcheck::ConnectionPoolHealthCheck, ConnectionPool};
use zksync_eth_client::{
    clients::{PKSigningClient, QueryClient},
    BoundEthInterface, CallFunctionArgs, EthInterface,
};
use zksync_health_check::{AppHealthCheck, HealthStatus, ReactiveHealthCheck};
use zksync_l1_contract_interface::i_executor::commit::kzg::KzgSettings;
use zksync_object_store::{ObjectStore, ObjectStoreFactory};
use zksync_queued_job_processor::JobProcessor;
use zksync_state::PostgresStorageCaches;
use zksync_types::{
    fee_model::FeeModelConfig,
    protocol_version::{L1VerifierConfig, VerifierParams},
    system_contracts::get_system_smart_contracts,
    web3::contract::tokens::Detokenize,
    L2ChainId, PackedEthSignature, ProtocolVersionId,
};

use crate::{
    api_server::{
        contract_verification,
        execution_sandbox::{VmConcurrencyBarrier, VmConcurrencyLimiter},
        healthcheck::HealthCheckHandle,
        tx_sender::{ApiContracts, TxSender, TxSenderBuilder, TxSenderConfig},
        web3::{self, state::InternalApiConfig, ApiServerHandles, Namespace},
    },
    basic_witness_input_producer::BasicWitnessInputProducer,
    commitment_generator::CommitmentGenerator,
    eth_sender::{Aggregator, EthTxAggregator, EthTxManager},
    eth_watch::start_eth_watch,
    house_keeper::{
        blocks_state_reporter::L1BatchMetricsReporter,
        fri_proof_compressor_job_retry_manager::FriProofCompressorJobRetryManager,
        fri_proof_compressor_queue_monitor::FriProofCompressorStatsReporter,
        fri_prover_job_retry_manager::FriProverJobRetryManager,
        fri_prover_queue_monitor::FriProverStatsReporter,
        fri_scheduler_circuit_queuer::SchedulerCircuitQueuer,
        fri_witness_generator_jobs_retry_manager::FriWitnessGeneratorJobRetryManager,
        fri_witness_generator_queue_monitor::FriWitnessGeneratorStatsReporter,
        periodic_job::PeriodicJob,
        waiting_to_queued_fri_witness_job_mover::WaitingToQueuedFriWitnessJobMover,
    },
    l1_gas_price::GasAdjusterSingleton,
    metadata_calculator::{MetadataCalculator, MetadataCalculatorConfig},
    metrics::{InitStage, APP_METRICS},
    native_token_fetcher::{ConversionRateFetcher, NativeTokenFetcher, NoOpConversionRateFetcher},
    state_keeper::{
        create_state_keeper, MempoolFetcher, MempoolGuard, MiniblockSealer, SequencerSealer,
    },
};

pub mod api_server;
pub mod basic_witness_input_producer;
pub mod block_reverter;
pub mod commitment_generator;
pub mod consensus;
pub mod consistency_checker;
pub mod dev_api_conversion_rate;
pub mod eth_sender;
pub mod eth_watch;
pub mod fee_model;
pub mod gas_tracker;
pub mod genesis;
pub mod house_keeper;
pub mod l1_gas_price;
pub mod metadata_calculator;
mod metrics;
pub mod native_token_fetcher;
pub mod proof_data_handler;
pub mod reorg_detector;
pub mod state_keeper;
pub mod sync_layer;
pub mod temp_config_store;
mod utils;

/// Inserts the initial information about zkSync tokens into the database.
pub async fn genesis_init(
    postgres_config: &PostgresConfig,
    eth_sender: &ETHSenderConfig,
    network_config: &NetworkConfig,
    contracts_config: &ContractsConfig,
    eth_client_url: &str,
    wait_for_set_chain_id: bool,
) -> anyhow::Result<()> {
    let db_url = postgres_config.master_url()?;
    let pool = ConnectionPool::singleton(db_url)
        .build()
        .await
        .context("failed to build connection_pool")?;
    let mut storage = pool.access_storage().await.context("access_storage()")?;
    let operator_address = PackedEthSignature::address_from_private_key(
        &eth_sender
            .sender
            .private_key()
            .context("Private key is required for genesis init")?,
    )
    .context("Failed to restore operator address from private key")?;

    // Select the first prover to be used during genesis.
    // Later we can change provers using the system upgrades, but for genesis
    // we should select one using the environment config.
    let first_l1_verifier_config =
        if matches!(contracts_config.prover_at_genesis, ProverAtGenesis::Fri) {
            let l1_verifier_config = L1VerifierConfig {
                params: VerifierParams {
                    recursion_node_level_vk_hash: contracts_config.fri_recursion_node_level_vk_hash,
                    recursion_leaf_level_vk_hash: contracts_config.fri_recursion_leaf_level_vk_hash,
                    recursion_circuits_set_vks_hash: zksync_types::H256::zero(),
                },
                recursion_scheduler_level_vk_hash: contracts_config.snark_wrapper_vk_hash,
            };

            let eth_client = QueryClient::new(eth_client_url)?;
            let args = CallFunctionArgs::new("verificationKeyHash", ()).for_contract(
                contracts_config.verifier_addr,
                zksync_contracts::verifier_contract(),
            );

            let vk_hash = eth_client.call_contract_function(args).await?;
            let vk_hash = zksync_types::H256::from_tokens(vk_hash)?;

            assert_eq!(
                vk_hash, l1_verifier_config.recursion_scheduler_level_vk_hash,
                "L1 verifier key does not match the one in the config"
            );

            l1_verifier_config
        } else {
            L1VerifierConfig {
                params: VerifierParams {
                    recursion_node_level_vk_hash: contracts_config.recursion_node_level_vk_hash,
                    recursion_leaf_level_vk_hash: contracts_config.recursion_leaf_level_vk_hash,
                    recursion_circuits_set_vks_hash: contracts_config
                        .recursion_circuits_set_vks_hash,
                },
                recursion_scheduler_level_vk_hash: contracts_config
                    .recursion_scheduler_level_vk_hash,
            }
        };

    genesis::ensure_genesis_state(
        &mut storage,
        network_config.zksync_network_id,
        &genesis::GenesisParams {
            // We consider the operator to be the first validator for now.
            first_validator: operator_address,
            protocol_version: ProtocolVersionId::latest(),
            base_system_contracts: BaseSystemContracts::load_from_disk(),
            system_contracts: get_system_smart_contracts(),
            first_verifier_address: contracts_config.verifier_addr,
            first_l1_verifier_config,
        },
    )
    .await?;

    if wait_for_set_chain_id {
        genesis::save_set_chain_id_tx(
            eth_client_url,
            contracts_config.diamond_proxy_addr,
            contracts_config
                .state_transition_proxy_addr
                .context("state_transition_proxy_addr is not set, but needed for genesis")?,
            &mut storage,
        )
        .await
        .context("Failed to save SetChainId upgrade transaction")?;
    }

    Ok(())
}

pub async fn is_genesis_needed(postgres_config: &PostgresConfig) -> bool {
    let db_url = postgres_config.master_url().unwrap();
    let pool = ConnectionPool::singleton(db_url)
        .build()
        .await
        .expect("failed to build connection_pool");
    let mut storage = pool.access_storage().await.expect("access_storage()");
    storage.blocks_dal().is_genesis_needed().await.unwrap()
}

/// Sets up an interrupt handler and returns a future that resolves once an interrupt signal
/// is received.
pub fn setup_sigint_handler() -> oneshot::Receiver<()> {
    let (sigint_sender, sigint_receiver) = oneshot::channel();
    let mut sigint_sender = Some(sigint_sender);
    ctrlc::set_handler(move || {
        if let Some(sigint_sender) = sigint_sender.take() {
            sigint_sender.send(()).ok();
            // ^ The send fails if `sigint_receiver` is dropped. We're OK with this,
            // since at this point the node should be stopping anyway, or is not interested
            // in listening to interrupt signals.
        }
    })
    .expect("Error setting Ctrl+C handler");

    sigint_receiver
}

#[derive(Debug, Clone, Copy, PartialEq)]
pub enum Component {
    /// Public Web3 API running on HTTP server.
    HttpApi,
    /// Public Web3 API (including PubSub) running on WebSocket server.
    WsApi,
    /// REST API for contract verification.
    ContractVerificationApi,
    /// Metadata calculator.
    Tree,
    /// Merkle tree API.
    TreeApi,
    EthWatcher,
    /// Eth tx generator.
    EthTxAggregator,
    /// Manager for eth tx.
    EthTxManager,
    /// State keeper.
    StateKeeper,
    /// Produces input for basic witness generator and uploads it as bin encoded file (blob) to GCS.
    /// The blob is later used as input for Basic Witness Generators.
    BasicWitnessInputProducer,
    /// Component for housekeeping task such as cleaning blobs from GCS, reporting metrics etc.
    Housekeeper,
    /// Component for exposing APIs to prover for providing proof generation data and accepting proofs.
    ProofDataHandler,
<<<<<<< HEAD
    /// Native Token fetcher
    NativeTokenFetcher,
    /// Conversion rate API, for local development.
    DevConversionRateApi,
=======
    /// Component generating BFT consensus certificates for miniblocks.
    Consensus,
    /// Component generating commitment for L1 batches.
    CommitmentGenerator,
>>>>>>> 2998fa5f
}

#[derive(Debug)]
pub struct Components(pub Vec<Component>);

impl FromStr for Components {
    type Err = String;

    fn from_str(s: &str) -> Result<Components, String> {
        match s {
            "api" => Ok(Components(vec![
                Component::HttpApi,
                Component::WsApi,
                Component::ContractVerificationApi,
            ])),
            "http_api" => Ok(Components(vec![Component::HttpApi])),
            "ws_api" => Ok(Components(vec![Component::WsApi])),
            "contract_verification_api" => Ok(Components(vec![Component::ContractVerificationApi])),
            "tree" => Ok(Components(vec![Component::Tree])),
            "tree_api" => Ok(Components(vec![Component::TreeApi])),
            "state_keeper" => Ok(Components(vec![Component::StateKeeper])),
            "housekeeper" => Ok(Components(vec![Component::Housekeeper])),
            "basic_witness_input_producer" => {
                Ok(Components(vec![Component::BasicWitnessInputProducer]))
            }
            "eth" => Ok(Components(vec![
                Component::EthWatcher,
                Component::EthTxAggregator,
                Component::EthTxManager,
            ])),
            "eth_watcher" => Ok(Components(vec![Component::EthWatcher])),
            "eth_tx_aggregator" => Ok(Components(vec![Component::EthTxAggregator])),
            "eth_tx_manager" => Ok(Components(vec![Component::EthTxManager])),
            "proof_data_handler" => Ok(Components(vec![Component::ProofDataHandler])),
<<<<<<< HEAD
            "native_token_fetcher" => Ok(Components(vec![Component::NativeTokenFetcher])),
            "dev_conversion_rate_api" => Ok(Components(vec![Component::DevConversionRateApi])),
=======
            "consensus" => Ok(Components(vec![Component::Consensus])),
            "commitment_generator" => Ok(Components(vec![Component::CommitmentGenerator])),
>>>>>>> 2998fa5f
            other => Err(format!("{} is not a valid component name", other)),
        }
    }
}

pub async fn initialize_components(
    configs: &TempConfigStore,
    components: Vec<Component>,
) -> anyhow::Result<(
    Vec<JoinHandle<anyhow::Result<()>>>,
    watch::Sender<bool>,
    oneshot::Receiver<CircuitBreakerError>,
    HealthCheckHandle,
)> {
    tracing::info!("Starting the components: {components:?}");

    let db_config = configs.db_config.clone().context("db_config")?;
    let postgres_config = configs.postgres_config.clone().context("postgres_config")?;
    if let Some(threshold) = postgres_config.slow_query_threshold() {
        ConnectionPool::global_config().set_slow_query_threshold(threshold)?;
    }
    if let Some(threshold) = postgres_config.long_connection_threshold() {
        ConnectionPool::global_config().set_long_connection_threshold(threshold)?;
    }

    let pool_size = postgres_config.max_connections()?;
    let connection_pool = ConnectionPool::builder(postgres_config.master_url()?, pool_size)
        .build()
        .await
        .context("failed to build connection_pool")?;
    // We're most interested in setting acquire / statement timeouts for the API server, which puts the most load
    // on Postgres.
    let replica_connection_pool =
        ConnectionPool::builder(postgres_config.replica_url()?, pool_size)
            .set_acquire_timeout(postgres_config.acquire_timeout())
            .set_statement_timeout(postgres_config.statement_timeout())
            .build()
            .await
            .context("failed to build replica_connection_pool")?;

    let health_check_config = configs
        .health_check_config
        .clone()
        .context("health_check_config")?;
    let app_health = Arc::new(AppHealthCheck::new(
        health_check_config.slow_time_limit(),
        health_check_config.hard_time_limit(),
    ));

    let contracts_config = configs
        .contracts_config
        .clone()
        .context("contracts_config")?;
    let eth_client_config = configs
        .eth_client_config
        .clone()
        .context("eth_client_config")?;
    let circuit_breaker_config = configs
        .circuit_breaker_config
        .clone()
        .context("circuit_breaker_config")?;

    let circuit_breaker_checker = CircuitBreakerChecker::new(
        circuit_breakers_for_components(&components, &postgres_config, &circuit_breaker_config)
            .await
            .context("circuit_breakers_for_components")?,
        &circuit_breaker_config,
    );
    circuit_breaker_checker.check().await.unwrap_or_else(|err| {
        panic!("Circuit breaker triggered: {}", err);
    });

<<<<<<< HEAD
    let mut task_futures: Vec<JoinHandle<anyhow::Result<()>>> = Vec::new();
=======
    let query_client = QueryClient::new(&eth_client_config.web3_url).unwrap();
    let gas_adjuster_config = configs.gas_adjuster_config.context("gas_adjuster_config")?;

    let eth_sender_config = configs
        .eth_sender_config
        .clone()
        .context("eth_sender_config")?;
    let mut gas_adjuster = GasAdjusterSingleton::new(
        eth_client_config.web3_url.clone(),
        gas_adjuster_config,
        eth_sender_config.sender.pubdata_sending_mode,
    );

>>>>>>> 2998fa5f
    let (stop_sender, stop_receiver) = watch::channel(false);

    // spawn the conversion rate API if it is enabled
    if components.contains(&Component::DevConversionRateApi) {
        let native_token_fetcher_config = configs
            .native_token_fetcher_config
            .clone()
            .context("native_token_fetcher_config")?;

        let stop_receiver = stop_receiver.clone();
        let conversion_rate_task = tokio::spawn(async move {
            dev_api_conversion_rate::run_server(stop_receiver, &native_token_fetcher_config).await
        });
        task_futures.push(conversion_rate_task);
    };

    let (cb_sender, cb_receiver) = oneshot::channel();

    let native_token_fetcher = if components.contains(&Component::NativeTokenFetcher) {
        Arc::new(
            NativeTokenFetcher::new(
                configs
                    .native_token_fetcher_config
                    .clone()
                    .context("native_token_fetcher_config")?,
            )
            .await?,
        ) as Arc<dyn ConversionRateFetcher>
    } else {
        Arc::new(NoOpConversionRateFetcher::new())
    };

    let query_client = QueryClient::new(&eth_client_config.web3_url).unwrap();
    let gas_adjuster_config = configs.gas_adjuster_config.context("gas_adjuster_config")?;
    let mut gas_adjuster = GasAdjusterSingleton::new(
        eth_client_config.web3_url.clone(),
        gas_adjuster_config,
        native_token_fetcher,
    );

    // Prometheus exporter and circuit breaker checker should run for every component configuration.
    let prom_config = configs
        .prometheus_config
        .clone()
        .context("prometheus_config")?;
    let prom_config = PrometheusExporterConfig::pull(prom_config.listener_port);

    let (prometheus_health_check, prometheus_health_updater) =
        ReactiveHealthCheck::new("prometheus_exporter");
    app_health.insert_component(prometheus_health_check);
    let prometheus_task = prom_config.run(stop_receiver.clone());
    let prometheus_task = tokio::spawn(async move {
        prometheus_health_updater.update(HealthStatus::Ready.into());
        let res = prometheus_task.await;
        drop(prometheus_health_updater);
        res
    });

    task_futures.extend(vec![
        prometheus_task,
        tokio::spawn(circuit_breaker_checker.run(cb_sender, stop_receiver.clone())),
    ]);

    if components.contains(&Component::WsApi)
        || components.contains(&Component::HttpApi)
        || components.contains(&Component::ContractVerificationApi)
    {
        let api_config = configs.api_config.clone().context("api_config")?;
        let state_keeper_config = configs
            .state_keeper_config
            .clone()
            .context("state_keeper_config")?;
        let network_config = configs.network_config.clone().context("network_config")?;
        let tx_sender_config = TxSenderConfig::new(
            &state_keeper_config,
            &api_config.web3_json_rpc,
            network_config.zksync_network_id,
        );
        let internal_api_config = InternalApiConfig::new(
            &network_config,
            &api_config.web3_json_rpc,
            &contracts_config,
        );

        // Lazily initialize storage caches only when they are needed (e.g., skip their initialization
        // if we only run the explorer APIs). This is required because the cache update task will
        // terminate immediately if storage caches are dropped, which will lead to the (unexpected)
        // program termination.
        let mut storage_caches = None;

        if components.contains(&Component::HttpApi) {
            storage_caches = Some(
                build_storage_caches(configs, &replica_connection_pool, &mut task_futures)
                    .context("build_storage_caches()")?,
            );

            let started_at = Instant::now();
            tracing::info!("Initializing HTTP API");
            let bounded_gas_adjuster = gas_adjuster
                .get_or_init()
                .await
                .context("gas_adjuster.get_or_init()")?;
            let batch_fee_input_provider = Arc::new(MainNodeFeeInputProvider::new(
                bounded_gas_adjuster,
                FeeModelConfig::from_state_keeper_config(&state_keeper_config),
            ));
            let server_handles = run_http_api(
                &postgres_config,
                &tx_sender_config,
                &state_keeper_config,
                &internal_api_config,
                &api_config,
                connection_pool.clone(),
                replica_connection_pool.clone(),
                stop_receiver.clone(),
                batch_fee_input_provider,
                state_keeper_config.save_call_traces,
                storage_caches.clone().unwrap(),
            )
            .await
            .context("run_http_api")?;

            task_futures.extend(server_handles.tasks);
            app_health.insert_component(server_handles.health_check);
            let elapsed = started_at.elapsed();
            APP_METRICS.init_latency[&InitStage::HttpApi].set(elapsed);
            tracing::info!(
                "Initialized HTTP API on port {:?} in {elapsed:?}",
                api_config.web3_json_rpc.http_port
            );
        }

        if components.contains(&Component::WsApi) {
            let storage_caches = match storage_caches {
                Some(storage_caches) => storage_caches,
                None => build_storage_caches(configs, &replica_connection_pool, &mut task_futures)
                    .context("build_storage_caches()")?,
            };

            let started_at = Instant::now();
            tracing::info!("initializing WS API");
            let bounded_gas_adjuster = gas_adjuster
                .get_or_init()
                .await
                .context("gas_adjuster.get_or_init()")?;
            let batch_fee_input_provider = Arc::new(MainNodeFeeInputProvider::new(
                bounded_gas_adjuster,
                FeeModelConfig::from_state_keeper_config(&state_keeper_config),
            ));
            let server_handles = run_ws_api(
                &postgres_config,
                &tx_sender_config,
                &state_keeper_config,
                &internal_api_config,
                &api_config,
                batch_fee_input_provider,
                connection_pool.clone(),
                replica_connection_pool.clone(),
                stop_receiver.clone(),
                storage_caches,
            )
            .await
            .context("run_ws_api")?;

            task_futures.extend(server_handles.tasks);
            app_health.insert_component(server_handles.health_check);
            let elapsed = started_at.elapsed();
            APP_METRICS.init_latency[&InitStage::WsApi].set(elapsed);
            tracing::info!(
                "Initialized WS API on port {} in {elapsed:?}",
                api_config.web3_json_rpc.ws_port
            );
        }

        if components.contains(&Component::ContractVerificationApi) {
            let started_at = Instant::now();
            tracing::info!("initializing contract verification REST API");
            task_futures.push(contract_verification::start_server_thread_detached(
                connection_pool.clone(),
                replica_connection_pool.clone(),
                api_config.contract_verification.clone(),
                stop_receiver.clone(),
            ));
            let elapsed = started_at.elapsed();
            APP_METRICS.init_latency[&InitStage::ContractVerificationApi].set(elapsed);
            tracing::info!("initialized contract verification REST API in {elapsed:?}");
        }
    }

    let object_store_config = configs
        .object_store_config
        .clone()
        .context("object_store_config")?;
    let store_factory = ObjectStoreFactory::new(object_store_config);

    if components.contains(&Component::StateKeeper) {
        let started_at = Instant::now();
        tracing::info!("initializing State Keeper");
        let bounded_gas_adjuster = gas_adjuster
            .get_or_init()
            .await
            .context("gas_adjuster.get_or_init()")?;
<<<<<<< HEAD

=======
        let state_keeper_config = configs
            .state_keeper_config
            .clone()
            .context("state_keeper_config")?;
        let batch_fee_input_provider = Arc::new(MainNodeFeeInputProvider::new(
            bounded_gas_adjuster,
            FeeModelConfig::from_state_keeper_config(&state_keeper_config),
        ));
>>>>>>> 2998fa5f
        add_state_keeper_to_task_futures(
            &mut task_futures,
            &postgres_config,
            &contracts_config,
            state_keeper_config,
            &configs.network_config.clone().context("network_config")?,
            &db_config,
            &configs.mempool_config.clone().context("mempool_config")?,
            batch_fee_input_provider,
            store_factory.create_store().await,
            stop_receiver.clone(),
        )
        .await
        .context("add_state_keeper_to_task_futures()")?;

        let elapsed = started_at.elapsed();
        APP_METRICS.init_latency[&InitStage::StateKeeper].set(elapsed);
        tracing::info!("initialized State Keeper in {elapsed:?}");
    }

    let state_transition_chain_contract = contracts_config.diamond_proxy_addr;
    if components.contains(&Component::Consensus) {
        let cfg = configs
            .consensus_config
            .clone()
            .context("consensus component's config is missing")?;
        let started_at = Instant::now();
        tracing::info!("initializing Consensus");
        let pool = connection_pool.clone();
        let mut stop_receiver = stop_receiver.clone();
        task_futures.push(tokio::spawn(async move {
            scope::run!(&ctx::root(), |ctx, s| async {
                s.spawn_bg(async {
                    // Consensus is a new component.
                    // For now in case of error we just log it and allow the server
                    // to continue running.
                    if let Err(err) = cfg.run(ctx, pool).await {
                        tracing::error!(%err, "Consensus actor failed");
                    } else {
                        tracing::info!("Consensus actor stopped");
                    }
                    Ok(())
                });
                let _ = stop_receiver.wait_for(|stop| *stop).await?;
                Ok(())
            })
            .await
        }));

        let elapsed = started_at.elapsed();
        APP_METRICS.init_latency[&InitStage::Consensus].set(elapsed);
        tracing::info!("initialized Consensus in {elapsed:?}");
    }

    if components.contains(&Component::EthWatcher) {
        let started_at = Instant::now();
        tracing::info!("initializing ETH-Watcher");
        let eth_watch_pool = ConnectionPool::singleton(postgres_config.master_url()?)
            .build()
            .await
            .context("failed to build eth_watch_pool")?;
        let governance = (governance_contract(), contracts_config.governance_addr);
        let eth_watch_config = configs
            .eth_watch_config
            .clone()
            .context("eth_watch_config")?;
        task_futures.push(
            start_eth_watch(
                eth_watch_config,
                eth_watch_pool,
                Arc::new(query_client.clone()),
                state_transition_chain_contract,
                governance,
                stop_receiver.clone(),
            )
            .await
            .context("start_eth_watch()")?,
        );
        let elapsed = started_at.elapsed();
        APP_METRICS.init_latency[&InitStage::EthWatcher].set(elapsed);
        tracing::info!("initialized ETH-Watcher in {elapsed:?}");
    }

    let kzg_settings = configs
        .kzg_config
        .as_ref()
        .map(|k| Arc::new(KzgSettings::new(&k.trusted_setup_path)));
    if components.contains(&Component::EthTxAggregator) {
        let started_at = Instant::now();
        tracing::info!("initializing ETH-TxAggregator");
        let eth_sender_pool = ConnectionPool::singleton(postgres_config.master_url()?)
            .build()
            .await
            .context("failed to build eth_sender_pool")?;

        let eth_sender = configs
            .eth_sender_config
            .clone()
            .context("eth_sender_config")?;
        let eth_client =
            PKSigningClient::from_config(&eth_sender, &contracts_config, &eth_client_config);
        let eth_client_blobs_addr =
            PKSigningClient::from_config_blobs(&eth_sender, &contracts_config, &eth_client_config)
                .map(|k| k.sender_account());

        let eth_tx_aggregator_actor = EthTxAggregator::new(
            eth_sender.sender.clone(),
            Aggregator::new(
                eth_sender.sender.clone(),
                store_factory.create_store().await,
                eth_client_blobs_addr.is_some(),
                eth_sender.sender.pubdata_sending_mode.into(),
                kzg_settings.clone(),
            ),
            Arc::new(eth_client),
            contracts_config.validator_timelock_addr,
            contracts_config.l1_multicall3_addr,
            state_transition_chain_contract,
            configs
                .network_config
                .as_ref()
                .context("network_config")?
                .zksync_network_id,
            kzg_settings.clone(),
            eth_client_blobs_addr,
        )
        .await;
        task_futures.push(tokio::spawn(
            eth_tx_aggregator_actor.run(eth_sender_pool, stop_receiver.clone()),
        ));
        let elapsed = started_at.elapsed();
        APP_METRICS.init_latency[&InitStage::EthTxAggregator].set(elapsed);
        tracing::info!("initialized ETH-TxAggregator in {elapsed:?}");
    }

    if components.contains(&Component::EthTxManager) {
        let started_at = Instant::now();
        tracing::info!("initializing ETH-TxManager");
        let eth_manager_pool = ConnectionPool::singleton(postgres_config.master_url()?)
            .build()
            .await
            .context("failed to build eth_manager_pool")?;
        let eth_sender = configs
            .eth_sender_config
            .clone()
            .context("eth_sender_config")?;
        let eth_client =
            PKSigningClient::from_config(&eth_sender, &contracts_config, &eth_client_config);
        let eth_client_blobs =
            PKSigningClient::from_config_blobs(&eth_sender, &contracts_config, &eth_client_config);
        let eth_tx_manager_actor = EthTxManager::new(
            eth_sender.sender,
            gas_adjuster
                .get_or_init()
                .await
                .context("gas_adjuster.get_or_init()")?,
            Arc::new(eth_client),
            eth_client_blobs.map(|c| Arc::new(c) as Arc<dyn BoundEthInterface>),
        );
        task_futures.extend([tokio::spawn(
            eth_tx_manager_actor.run(eth_manager_pool, stop_receiver.clone()),
        )]);
        let elapsed = started_at.elapsed();
        APP_METRICS.init_latency[&InitStage::EthTxManager].set(elapsed);
        tracing::info!("initialized ETH-TxManager in {elapsed:?}");
    }

    add_trees_to_task_futures(
        configs,
        &mut task_futures,
        &app_health,
        &components,
        &store_factory,
        stop_receiver.clone(),
    )
    .await
    .context("add_trees_to_task_futures()")?;

    if components.contains(&Component::BasicWitnessInputProducer) {
        let singleton_connection_pool = ConnectionPool::singleton(postgres_config.master_url()?)
            .build()
            .await
            .context("failed to build singleton connection_pool")?;
        let network_config = configs.network_config.clone().context("network_config")?;
        add_basic_witness_input_producer_to_task_futures(
            &mut task_futures,
            &singleton_connection_pool,
            &store_factory,
            network_config.zksync_network_id,
            stop_receiver.clone(),
        )
        .await
        .context("add_basic_witness_input_producer_to_task_futures()")?;
    }

    if components.contains(&Component::Housekeeper) {
        add_house_keeper_to_task_futures(configs, &mut task_futures)
            .await
            .context("add_house_keeper_to_task_futures()")?;
    }

    if components.contains(&Component::ProofDataHandler) {
        task_futures.push(tokio::spawn(proof_data_handler::run_server(
            configs
                .proof_data_handler_config
                .clone()
                .context("proof_data_handler_config")?,
            configs
                .contracts_config
                .clone()
                .context("contracts_config")?,
            store_factory.create_store().await,
            connection_pool.clone(),
            stop_receiver.clone(),
        )));
    }

    if components.contains(&Component::CommitmentGenerator) {
        let kzg_config = configs.kzg_config.clone().context("kzg_config")?;
        let commitment_generator_pool = ConnectionPool::singleton(postgres_config.master_url()?)
            .build()
            .await
            .context("failed to build commitment_generator_pool")?;
        let commitment_generator =
            CommitmentGenerator::new(commitment_generator_pool, &kzg_config.trusted_setup_path);
        app_health.insert_component(commitment_generator.health_check());
        task_futures.push(tokio::spawn(
            commitment_generator.run(stop_receiver.clone()),
        ));
    }

    // Run healthcheck server for all components.
    let db_health_check = ConnectionPoolHealthCheck::new(replica_connection_pool);
    app_health.insert_custom_component(Arc::new(db_health_check));
    let health_check_handle =
        HealthCheckHandle::spawn_server(health_check_config.bind_addr(), app_health);

    if let Some(task) = gas_adjuster.run_if_initialized(stop_receiver.clone()) {
        task_futures.push(task);
    }

    Ok((task_futures, stop_sender, cb_receiver, health_check_handle))
}

#[allow(clippy::too_many_arguments)]
async fn add_state_keeper_to_task_futures(
    task_futures: &mut Vec<JoinHandle<anyhow::Result<()>>>,
    postgres_config: &PostgresConfig,
    contracts_config: &ContractsConfig,
    state_keeper_config: StateKeeperConfig,
    network_config: &NetworkConfig,
    db_config: &DBConfig,
    mempool_config: &MempoolConfig,
    batch_fee_input_provider: Arc<dyn BatchFeeModelInputProvider>,
    object_store: Arc<dyn ObjectStore>,
    stop_receiver: watch::Receiver<bool>,
) -> anyhow::Result<()> {
    let pool_builder = ConnectionPool::singleton(postgres_config.master_url()?);
    let state_keeper_pool = pool_builder
        .build()
        .await
        .context("failed to build state_keeper_pool")?;
    let mempool = {
        let mut storage = state_keeper_pool
            .access_storage()
            .await
            .context("Access storage to build mempool")?;
        let mempool = MempoolGuard::from_storage(&mut storage, mempool_config.capacity).await;
        mempool.register_metrics();
        mempool
    };

    let miniblock_sealer_pool = pool_builder
        .build()
        .await
        .context("failed to build miniblock_sealer_pool")?;
    let (miniblock_sealer, miniblock_sealer_handle) = MiniblockSealer::new(
        miniblock_sealer_pool,
        state_keeper_config.miniblock_seal_queue_capacity,
    );
    task_futures.push(tokio::spawn(miniblock_sealer.run()));

    let state_keeper = create_state_keeper(
        contracts_config,
        state_keeper_config,
        db_config,
        network_config,
        mempool_config,
        state_keeper_pool.clone(),
        mempool.clone(),
        batch_fee_input_provider.clone(),
        miniblock_sealer_handle,
        object_store,
        stop_receiver.clone(),
    )
    .await;

    task_futures.push(tokio::spawn(
        state_keeper.run_fee_address_migration(state_keeper_pool),
    ));
    task_futures.push(tokio::spawn(state_keeper.run()));

    let mempool_fetcher_pool = pool_builder
        .build()
        .await
        .context("failed to build mempool_fetcher_pool")?;
    let mempool_fetcher = MempoolFetcher::new(
        mempool,
        batch_fee_input_provider,
        mempool_config,
        mempool_fetcher_pool,
    );
    let mempool_fetcher_handle = tokio::spawn(mempool_fetcher.run(stop_receiver));
    task_futures.push(mempool_fetcher_handle);
    Ok(())
}

async fn add_trees_to_task_futures(
    configs: &TempConfigStore,
    task_futures: &mut Vec<JoinHandle<anyhow::Result<()>>>,
    app_health: &AppHealthCheck,
    components: &[Component],
    store_factory: &ObjectStoreFactory,
    stop_receiver: watch::Receiver<bool>,
) -> anyhow::Result<()> {
    if !components.contains(&Component::Tree) {
        anyhow::ensure!(
            !components.contains(&Component::TreeApi),
            "Merkle tree API cannot be started without a tree component"
        );
        return Ok(());
    }

    let db_config = configs.db_config.clone().context("db_config")?;
    let operation_config = configs
        .operations_manager_config
        .clone()
        .context("operations_manager_config")?;
    let api_config = configs
        .api_config
        .clone()
        .context("api_config")?
        .merkle_tree;
    let postgres_config = configs.postgres_config.clone().context("postgres_config")?;
    let api_config = components
        .contains(&Component::TreeApi)
        .then_some(&api_config);

    let object_store = match db_config.merkle_tree.mode {
        MerkleTreeMode::Lightweight => None,
        MerkleTreeMode::Full => Some(store_factory.create_store().await),
    };

    run_tree(
        task_futures,
        app_health,
        &postgres_config,
        &db_config.merkle_tree,
        api_config,
        &operation_config,
        object_store,
        stop_receiver,
    )
    .await
    .context("run_tree()")
}

#[allow(clippy::too_many_arguments)]
async fn run_tree(
    task_futures: &mut Vec<JoinHandle<anyhow::Result<()>>>,
    app_health: &AppHealthCheck,
    postgres_config: &PostgresConfig,
    merkle_tree_config: &MerkleTreeConfig,
    api_config: Option<&MerkleTreeApiConfig>,
    operation_manager: &OperationsManagerConfig,
    object_store: Option<Arc<dyn ObjectStore>>,
    stop_receiver: watch::Receiver<bool>,
) -> anyhow::Result<()> {
    let started_at = Instant::now();
    let mode_str = if matches!(merkle_tree_config.mode, MerkleTreeMode::Full) {
        "full"
    } else {
        "lightweight"
    };
    tracing::info!("Initializing Merkle tree in {mode_str} mode");

    let config = MetadataCalculatorConfig::for_main_node(merkle_tree_config, operation_manager);
    let metadata_calculator = MetadataCalculator::new(config, object_store)
        .await
        .context("failed initializing metadata_calculator")?;
    if let Some(api_config) = api_config {
        let address = (Ipv4Addr::UNSPECIFIED, api_config.port).into();
        let tree_reader = metadata_calculator.tree_reader();
        let stop_receiver = stop_receiver.clone();
        task_futures.push(tokio::spawn(async move {
            tree_reader
                .await
                .run_api_server(address, stop_receiver)
                .await
        }));
    }

    let tree_health_check = metadata_calculator.tree_health_check();
    app_health.insert_component(tree_health_check);
    let pool = ConnectionPool::singleton(postgres_config.master_url()?)
        .build()
        .await
        .context("failed to build connection pool")?;
    let tree_task = tokio::spawn(metadata_calculator.run(pool, stop_receiver));
    task_futures.push(tree_task);

    let elapsed = started_at.elapsed();
    APP_METRICS.init_latency[&InitStage::Tree].set(elapsed);
    tracing::info!("Initialized {mode_str} tree in {elapsed:?}");
    Ok(())
}

async fn add_basic_witness_input_producer_to_task_futures(
    task_futures: &mut Vec<JoinHandle<anyhow::Result<()>>>,
    connection_pool: &ConnectionPool,
    store_factory: &ObjectStoreFactory,
    l2_chain_id: L2ChainId,
    stop_receiver: watch::Receiver<bool>,
) -> anyhow::Result<()> {
    // Witness Generator won't be spawned with `ZKSYNC_LOCAL_SETUP` running.
    // BasicWitnessInputProducer shouldn't be producing input for it locally either.
    if std::env::var("ZKSYNC_LOCAL_SETUP") == Ok("true".to_owned()) {
        return Ok(());
    }
    let started_at = Instant::now();
    tracing::info!("initializing BasicWitnessInputProducer");
    let producer =
        BasicWitnessInputProducer::new(connection_pool.clone(), store_factory, l2_chain_id).await?;
    task_futures.push(tokio::spawn(producer.run(stop_receiver, None)));
    tracing::info!(
        "Initialized BasicWitnessInputProducer in {:?}",
        started_at.elapsed()
    );
    let elapsed = started_at.elapsed();
    APP_METRICS.init_latency[&InitStage::BasicWitnessInputProducer].set(elapsed);
    Ok(())
}

async fn add_house_keeper_to_task_futures(
    configs: &TempConfigStore,
    task_futures: &mut Vec<JoinHandle<anyhow::Result<()>>>,
) -> anyhow::Result<()> {
    let house_keeper_config = configs
        .house_keeper_config
        .clone()
        .context("house_keeper_config")?;
    let postgres_config = configs.postgres_config.clone().context("postgres_config")?;
    let connection_pool = ConnectionPool::builder(
        postgres_config.replica_url()?,
        postgres_config.max_connections()?,
    )
    .build()
    .await
    .context("failed to build a connection pool")?;
    let l1_batch_metrics_reporter = L1BatchMetricsReporter::new(
        house_keeper_config.l1_batch_metrics_reporting_interval_ms,
        connection_pool.clone(),
    );

    let prover_connection_pool = ConnectionPool::builder(
        postgres_config.prover_url()?,
        postgres_config.max_connections()?,
    )
    .build()
    .await
    .context("failed to build a prover_connection_pool")?;
    task_futures.push(tokio::spawn(l1_batch_metrics_reporter.run()));

    // All FRI Prover related components are configured below.
    let fri_prover_config = configs
        .fri_prover_config
        .clone()
        .context("fri_prover_config")?;
    let fri_prover_job_retry_manager = FriProverJobRetryManager::new(
        fri_prover_config.max_attempts,
        fri_prover_config.proof_generation_timeout(),
        house_keeper_config.fri_prover_job_retrying_interval_ms,
        prover_connection_pool.clone(),
    );
    task_futures.push(tokio::spawn(fri_prover_job_retry_manager.run()));

    let fri_witness_gen_config = configs
        .fri_witness_generator_config
        .clone()
        .context("fri_witness_generator_config")?;
    let fri_witness_gen_job_retry_manager = FriWitnessGeneratorJobRetryManager::new(
        fri_witness_gen_config.max_attempts,
        fri_witness_gen_config.witness_generation_timeout(),
        house_keeper_config.fri_witness_generator_job_retrying_interval_ms,
        prover_connection_pool.clone(),
    );
    task_futures.push(tokio::spawn(fri_witness_gen_job_retry_manager.run()));

    let waiting_to_queued_fri_witness_job_mover = WaitingToQueuedFriWitnessJobMover::new(
        house_keeper_config.fri_witness_job_moving_interval_ms,
        prover_connection_pool.clone(),
    );
    task_futures.push(tokio::spawn(waiting_to_queued_fri_witness_job_mover.run()));

    let scheduler_circuit_queuer = SchedulerCircuitQueuer::new(
        house_keeper_config.fri_witness_job_moving_interval_ms,
        prover_connection_pool.clone(),
    );
    task_futures.push(tokio::spawn(scheduler_circuit_queuer.run()));

    let fri_witness_generator_stats_reporter = FriWitnessGeneratorStatsReporter::new(
        prover_connection_pool.clone(),
        house_keeper_config.witness_generator_stats_reporting_interval_ms,
    );
    task_futures.push(tokio::spawn(fri_witness_generator_stats_reporter.run()));

    let fri_prover_group_config = configs
        .fri_prover_group_config
        .clone()
        .context("fri_prover_group_config")?;
    let fri_prover_stats_reporter = FriProverStatsReporter::new(
        house_keeper_config.fri_prover_stats_reporting_interval_ms,
        prover_connection_pool.clone(),
        connection_pool.clone(),
        fri_prover_group_config,
    );
    task_futures.push(tokio::spawn(fri_prover_stats_reporter.run()));

    let proof_compressor_config = configs
        .fri_proof_compressor_config
        .clone()
        .context("fri_proof_compressor_config")?;
    let fri_proof_compressor_stats_reporter = FriProofCompressorStatsReporter::new(
        house_keeper_config.fri_proof_compressor_stats_reporting_interval_ms,
        prover_connection_pool.clone(),
    );
    task_futures.push(tokio::spawn(fri_proof_compressor_stats_reporter.run()));

    let fri_proof_compressor_retry_manager = FriProofCompressorJobRetryManager::new(
        proof_compressor_config.max_attempts,
        proof_compressor_config.generation_timeout(),
        house_keeper_config.fri_proof_compressor_job_retrying_interval_ms,
        prover_connection_pool.clone(),
    );
    task_futures.push(tokio::spawn(fri_proof_compressor_retry_manager.run()));
    Ok(())
}

fn build_storage_caches(
    configs: &TempConfigStore,
    replica_connection_pool: &ConnectionPool,
    task_futures: &mut Vec<JoinHandle<anyhow::Result<()>>>,
) -> anyhow::Result<PostgresStorageCaches> {
    let rpc_config = configs
        .web3_json_rpc_config
        .clone()
        .context("web3_json_rpc_config")?;
    let factory_deps_capacity = rpc_config.factory_deps_cache_size() as u64;
    let initial_writes_capacity = rpc_config.initial_writes_cache_size() as u64;
    let values_capacity = rpc_config.latest_values_cache_size() as u64;
    let mut storage_caches =
        PostgresStorageCaches::new(factory_deps_capacity, initial_writes_capacity);

    if values_capacity > 0 {
        let values_cache_task = storage_caches.configure_storage_values_cache(
            values_capacity,
            replica_connection_pool.clone(),
            tokio::runtime::Handle::current(),
        );
        task_futures.push(tokio::task::spawn_blocking(values_cache_task));
    }
    Ok(storage_caches)
}

async fn build_tx_sender(
    tx_sender_config: &TxSenderConfig,
    web3_json_config: &Web3JsonRpcConfig,
    state_keeper_config: &StateKeeperConfig,
    replica_pool: ConnectionPool,
    master_pool: ConnectionPool,
    batch_fee_model_input_provider: Arc<dyn BatchFeeModelInputProvider>,
    storage_caches: PostgresStorageCaches,
) -> (TxSender, VmConcurrencyBarrier) {
    let sequencer_sealer = SequencerSealer::new(state_keeper_config.clone());
    let master_pool_sink = MasterPoolSink::new(master_pool);
    let tx_sender_builder = TxSenderBuilder::new(
        tx_sender_config.clone(),
        replica_pool.clone(),
        Arc::new(master_pool_sink),
    )
    .with_sealer(Arc::new(sequencer_sealer));

    let max_concurrency = web3_json_config.vm_concurrency_limit();
    let (vm_concurrency_limiter, vm_barrier) = VmConcurrencyLimiter::new(max_concurrency);

    let batch_fee_input_provider =
        ApiFeeInputProvider::new(batch_fee_model_input_provider, replica_pool);

    let tx_sender = tx_sender_builder
        .build(
            Arc::new(batch_fee_input_provider),
            Arc::new(vm_concurrency_limiter),
            ApiContracts::load_from_disk(),
            storage_caches,
        )
        .await;
    (tx_sender, vm_barrier)
}

#[allow(clippy::too_many_arguments)]
async fn run_http_api(
    postgres_config: &PostgresConfig,
    tx_sender_config: &TxSenderConfig,
    state_keeper_config: &StateKeeperConfig,
    internal_api: &InternalApiConfig,
    api_config: &ApiConfig,
    master_connection_pool: ConnectionPool,
    replica_connection_pool: ConnectionPool,
    stop_receiver: watch::Receiver<bool>,
    batch_fee_model_input_provider: Arc<dyn BatchFeeModelInputProvider>,
    with_debug_namespace: bool,
    storage_caches: PostgresStorageCaches,
) -> anyhow::Result<ApiServerHandles> {
    let (tx_sender, vm_barrier) = build_tx_sender(
        tx_sender_config,
        &api_config.web3_json_rpc,
        state_keeper_config,
        replica_connection_pool.clone(),
        master_connection_pool,
        batch_fee_model_input_provider,
        storage_caches,
    )
    .await;

    let mut namespaces = Namespace::DEFAULT.to_vec();
    if with_debug_namespace {
        namespaces.push(Namespace::Debug)
    }
    namespaces.push(Namespace::Snapshots);

    let updaters_pool = ConnectionPool::builder(postgres_config.replica_url()?, 2)
        .build()
        .await
        .context("failed to build last_miniblock_pool")?;

    let api_builder =
        web3::ApiBuilder::jsonrpsee_backend(internal_api.clone(), replica_connection_pool)
            .http(api_config.web3_json_rpc.http_port)
            .with_updaters_pool(updaters_pool)
            .with_filter_limit(api_config.web3_json_rpc.filters_limit())
            .with_tree_api(api_config.web3_json_rpc.tree_api_url())
            .with_batch_request_size_limit(api_config.web3_json_rpc.max_batch_request_size())
            .with_response_body_size_limit(api_config.web3_json_rpc.max_response_body_size())
            .with_tx_sender(tx_sender)
            .with_vm_barrier(vm_barrier)
            .enable_api_namespaces(namespaces);
    api_builder
        .build()
        .context("failed to build HTTP API server")?
        .run(stop_receiver)
        .await
}

#[allow(clippy::too_many_arguments)]
async fn run_ws_api(
    postgres_config: &PostgresConfig,
    tx_sender_config: &TxSenderConfig,
    state_keeper_config: &StateKeeperConfig,
    internal_api: &InternalApiConfig,
    api_config: &ApiConfig,
    batch_fee_model_input_provider: Arc<dyn BatchFeeModelInputProvider>,
    master_connection_pool: ConnectionPool,
    replica_connection_pool: ConnectionPool,
    stop_receiver: watch::Receiver<bool>,
    storage_caches: PostgresStorageCaches,
) -> anyhow::Result<ApiServerHandles> {
    let (tx_sender, vm_barrier) = build_tx_sender(
        tx_sender_config,
        &api_config.web3_json_rpc,
        state_keeper_config,
        replica_connection_pool.clone(),
        master_connection_pool,
        batch_fee_model_input_provider,
        storage_caches,
    )
    .await;
    let last_miniblock_pool = ConnectionPool::singleton(postgres_config.replica_url()?)
        .build()
        .await
        .context("failed to build last_miniblock_pool")?;

    let mut namespaces = Namespace::DEFAULT.to_vec();
    namespaces.push(Namespace::Snapshots);

    let api_builder =
        web3::ApiBuilder::jsonrpsee_backend(internal_api.clone(), replica_connection_pool)
            .ws(api_config.web3_json_rpc.ws_port)
            .with_updaters_pool(last_miniblock_pool)
            .with_filter_limit(api_config.web3_json_rpc.filters_limit())
            .with_subscriptions_limit(api_config.web3_json_rpc.subscriptions_limit())
            .with_batch_request_size_limit(api_config.web3_json_rpc.max_batch_request_size())
            .with_response_body_size_limit(api_config.web3_json_rpc.max_response_body_size())
            .with_websocket_requests_per_minute_limit(
                api_config
                    .web3_json_rpc
                    .websocket_requests_per_minute_limit(),
            )
            .with_polling_interval(api_config.web3_json_rpc.pubsub_interval())
            .with_tree_api(api_config.web3_json_rpc.tree_api_url())
            .with_tx_sender(tx_sender)
            .with_vm_barrier(vm_barrier)
            .enable_api_namespaces(namespaces);

    api_builder
        .build()
        .context("failed to build WS API server")?
        .run(stop_receiver)
        .await
}

async fn circuit_breakers_for_components(
    components: &[Component],
    postgres_config: &PostgresConfig,
    circuit_breaker_config: &CircuitBreakerConfig,
) -> anyhow::Result<Vec<Box<dyn CircuitBreaker>>> {
    let mut circuit_breakers: Vec<Box<dyn CircuitBreaker>> = Vec::new();

    if components
        .iter()
        .any(|c| matches!(c, Component::EthTxAggregator | Component::EthTxManager))
    {
        let pool = ConnectionPool::singleton(postgres_config.replica_url()?)
            .build()
            .await
            .context("failed to build a connection pool")?;
        circuit_breakers.push(Box::new(FailedL1TransactionChecker { pool }));
    }

    if components.iter().any(|c| {
        matches!(
            c,
            Component::HttpApi | Component::WsApi | Component::ContractVerificationApi
        )
    }) {
        let pool = ConnectionPool::singleton(postgres_config.replica_url()?)
            .build()
            .await?;
        circuit_breakers.push(Box::new(ReplicationLagChecker {
            pool,
            replication_lag_limit_sec: circuit_breaker_config.replication_lag_limit_sec,
        }));
    }
    Ok(circuit_breakers)
}<|MERGE_RESOLUTION|>--- conflicted
+++ resolved
@@ -252,17 +252,14 @@
     Housekeeper,
     /// Component for exposing APIs to prover for providing proof generation data and accepting proofs.
     ProofDataHandler,
-<<<<<<< HEAD
     /// Native Token fetcher
     NativeTokenFetcher,
     /// Conversion rate API, for local development.
     DevConversionRateApi,
-=======
     /// Component generating BFT consensus certificates for miniblocks.
     Consensus,
     /// Component generating commitment for L1 batches.
     CommitmentGenerator,
->>>>>>> 2998fa5f
 }
 
 #[derive(Debug)]
@@ -297,13 +294,10 @@
             "eth_tx_aggregator" => Ok(Components(vec![Component::EthTxAggregator])),
             "eth_tx_manager" => Ok(Components(vec![Component::EthTxManager])),
             "proof_data_handler" => Ok(Components(vec![Component::ProofDataHandler])),
-<<<<<<< HEAD
             "native_token_fetcher" => Ok(Components(vec![Component::NativeTokenFetcher])),
             "dev_conversion_rate_api" => Ok(Components(vec![Component::DevConversionRateApi])),
-=======
             "consensus" => Ok(Components(vec![Component::Consensus])),
             "commitment_generator" => Ok(Components(vec![Component::CommitmentGenerator])),
->>>>>>> 2998fa5f
             other => Err(format!("{} is not a valid component name", other)),
         }
     }
@@ -376,23 +370,7 @@
         panic!("Circuit breaker triggered: {}", err);
     });
 
-<<<<<<< HEAD
     let mut task_futures: Vec<JoinHandle<anyhow::Result<()>>> = Vec::new();
-=======
-    let query_client = QueryClient::new(&eth_client_config.web3_url).unwrap();
-    let gas_adjuster_config = configs.gas_adjuster_config.context("gas_adjuster_config")?;
-
-    let eth_sender_config = configs
-        .eth_sender_config
-        .clone()
-        .context("eth_sender_config")?;
-    let mut gas_adjuster = GasAdjusterSingleton::new(
-        eth_client_config.web3_url.clone(),
-        gas_adjuster_config,
-        eth_sender_config.sender.pubdata_sending_mode,
-    );
-
->>>>>>> 2998fa5f
     let (stop_sender, stop_receiver) = watch::channel(false);
 
     // spawn the conversion rate API if it is enabled
@@ -408,8 +386,6 @@
         });
         task_futures.push(conversion_rate_task);
     };
-
-    let (cb_sender, cb_receiver) = oneshot::channel();
 
     let native_token_fetcher = if components.contains(&Component::NativeTokenFetcher) {
         Arc::new(
@@ -427,11 +403,19 @@
 
     let query_client = QueryClient::new(&eth_client_config.web3_url).unwrap();
     let gas_adjuster_config = configs.gas_adjuster_config.context("gas_adjuster_config")?;
+
+    let eth_sender_config = configs
+        .eth_sender_config
+        .clone()
+        .context("eth_sender_config")?;
     let mut gas_adjuster = GasAdjusterSingleton::new(
         eth_client_config.web3_url.clone(),
         gas_adjuster_config,
+        eth_sender_config.sender.pubdata_sending_mode,
         native_token_fetcher,
     );
+
+    let (cb_sender, cb_receiver) = oneshot::channel();
 
     // Prometheus exporter and circuit breaker checker should run for every component configuration.
     let prom_config = configs
@@ -595,9 +579,6 @@
             .get_or_init()
             .await
             .context("gas_adjuster.get_or_init()")?;
-<<<<<<< HEAD
-
-=======
         let state_keeper_config = configs
             .state_keeper_config
             .clone()
@@ -606,7 +587,6 @@
             bounded_gas_adjuster,
             FeeModelConfig::from_state_keeper_config(&state_keeper_config),
         ));
->>>>>>> 2998fa5f
         add_state_keeper_to_task_futures(
             &mut task_futures,
             &postgres_config,
