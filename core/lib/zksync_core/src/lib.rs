#![allow(clippy::upper_case_acronyms, clippy::derive_partial_eq_without_eq)]

use std::{
    net::Ipv4Addr,
    str::FromStr,
    sync::Arc,
    time::{Duration, Instant},
};

use anyhow::Context as _;
use api_server::tx_sender::master_pool_sink::MasterPoolSink;
use fee_model::{ApiFeeInputProvider, BatchFeeModelInputProvider, MainNodeFeeInputProvider};
use prometheus_exporter::PrometheusExporterConfig;
use prover_dal::Prover;
use temp_config_store::Secrets;
use tokio::{
    sync::{oneshot, watch},
    task::JoinHandle,
};
use zksync_circuit_breaker::{
    l1_txs::FailedL1TransactionChecker, replication_lag::ReplicationLagChecker,
    CircuitBreakerChecker, CircuitBreakers,
};
use zksync_commitment_generator::CommitmentGenerator;
use zksync_concurrency::{ctx, scope};
use zksync_config::{
    configs::{
        api::{MerkleTreeApiConfig, Web3JsonRpcConfig},
        chain::{
            CircuitBreakerConfig, L1BatchCommitDataGeneratorMode, MempoolConfig,
            OperationsManagerConfig, StateKeeperConfig,
        },
        consensus::ConsensusConfig,
        database::{MerkleTreeConfig, MerkleTreeMode},
        wallets,
        wallets::Wallets,
        ContractsConfig, GeneralConfig,
    },
    ApiConfig, DBConfig, EthWatchConfig, GenesisConfig, PostgresConfig,
};
use zksync_contracts::governance_contract;
use zksync_dal::{metrics::PostgresMetrics, ConnectionPool, Core, CoreDal};
use zksync_db_connection::healthcheck::ConnectionPoolHealthCheck;
use zksync_eth_client::{
    clients::{PKSigningClient, QueryClient},
    BoundEthInterface, EthInterface,
};
use zksync_eth_watch::{EthHttpQueryClient, EthWatch};
use zksync_health_check::{AppHealthCheck, HealthStatus, ReactiveHealthCheck};
use zksync_object_store::{ObjectStore, ObjectStoreFactory};
use zksync_queued_job_processor::JobProcessor;
use zksync_shared_metrics::{InitStage, APP_METRICS};
use zksync_state::PostgresStorageCaches;
use zksync_types::{ethabi::Contract, fee_model::FeeModelConfig, Address, L2ChainId};

use crate::{
    api_server::{
        contract_verification,
        execution_sandbox::{VmConcurrencyBarrier, VmConcurrencyLimiter},
        healthcheck::HealthCheckHandle,
        tree::TreeApiHttpClient,
        tx_sender::{ApiContracts, TxSender, TxSenderBuilder, TxSenderConfig},
        web3::{self, mempool_cache::MempoolCache, state::InternalApiConfig, Namespace},
    },
    basic_witness_input_producer::BasicWitnessInputProducer,
    eth_sender::{
        l1_batch_commit_data_generator::{
            L1BatchCommitDataGenerator, RollupModeL1BatchCommitDataGenerator,
            ValidiumModeL1BatchCommitDataGenerator,
        },
        Aggregator, EthTxAggregator, EthTxManager,
    },
    genesis::GenesisParams,
    house_keeper::{
        blocks_state_reporter::L1BatchMetricsReporter,
        fri_gpu_prover_archiver::FriGpuProverArchiver,
        fri_proof_compressor_job_retry_manager::FriProofCompressorJobRetryManager,
        fri_proof_compressor_queue_monitor::FriProofCompressorStatsReporter,
        fri_prover_job_retry_manager::FriProverJobRetryManager,
        fri_prover_jobs_archiver::FriProverJobArchiver,
        fri_prover_queue_monitor::FriProverStatsReporter,
        fri_scheduler_circuit_queuer::SchedulerCircuitQueuer,
        fri_witness_generator_jobs_retry_manager::FriWitnessGeneratorJobRetryManager,
        fri_witness_generator_queue_monitor::FriWitnessGeneratorStatsReporter,
        periodic_job::PeriodicJob,
        waiting_to_queued_fri_witness_job_mover::WaitingToQueuedFriWitnessJobMover,
    },
    l1_gas_price::{
        GasAdjusterSingleton, PubdataPricing, RollupPubdataPricing, ValidiumPubdataPricing,
    },
    metadata_calculator::{MetadataCalculator, MetadataCalculatorConfig},
    state_keeper::{
        create_state_keeper, MempoolFetcher, MempoolGuard, OutputHandler, SequencerSealer,
        StateKeeperPersistence,
    },
    utils::ensure_l1_batch_commit_data_generation_mode,
};

pub mod api_server;
pub mod basic_witness_input_producer;
<<<<<<< HEAD
pub mod commitment_generator;
=======
pub mod block_reverter;
>>>>>>> eb432405
pub mod consensus;
pub mod consistency_checker;
pub mod db_pruner;
pub mod eth_sender;
pub mod fee_model;
pub mod gas_tracker;
pub mod genesis;
pub mod house_keeper;
pub mod l1_gas_price;
pub mod metadata_calculator;
pub mod proof_data_handler;
pub mod proto;
pub mod reorg_detector;
pub mod state_keeper;
pub mod sync_layer;
pub mod temp_config_store;
pub mod utils;

/// Inserts the initial information about zkSync tokens into the database.
pub async fn genesis_init(
    genesis_config: GenesisConfig,
    postgres_config: &PostgresConfig,
) -> anyhow::Result<()> {
    let db_url = postgres_config.master_url()?;
    let pool = ConnectionPool::<Core>::singleton(db_url)
        .build()
        .await
        .context("failed to build connection_pool")?;
    let mut storage = pool.connection().await.context("connection()")?;

    let params = GenesisParams::load_genesis_params(genesis_config)?;
    genesis::ensure_genesis_state(&mut storage, &params).await?;

    Ok(())
}

pub async fn is_genesis_needed(postgres_config: &PostgresConfig) -> bool {
    let db_url = postgres_config.master_url().unwrap();
    let pool = ConnectionPool::<Core>::singleton(db_url)
        .build()
        .await
        .expect("failed to build connection_pool");
    let mut storage = pool.connection().await.expect("connection()");
    storage.blocks_dal().is_genesis_needed().await.unwrap()
}

/// Sets up an interrupt handler and returns a future that resolves once an interrupt signal
/// is received.
pub fn setup_sigint_handler() -> oneshot::Receiver<()> {
    let (sigint_sender, sigint_receiver) = oneshot::channel();
    let mut sigint_sender = Some(sigint_sender);
    ctrlc::set_handler(move || {
        if let Some(sigint_sender) = sigint_sender.take() {
            sigint_sender.send(()).ok();
            // ^ The send fails if `sigint_receiver` is dropped. We're OK with this,
            // since at this point the node should be stopping anyway, or is not interested
            // in listening to interrupt signals.
        }
    })
    .expect("Error setting Ctrl+C handler");

    sigint_receiver
}

#[derive(Debug, Clone, Copy, PartialEq)]
pub enum Component {
    /// Public Web3 API running on HTTP server.
    HttpApi,
    /// Public Web3 API (including PubSub) running on WebSocket server.
    WsApi,
    /// REST API for contract verification.
    ContractVerificationApi,
    /// Metadata calculator.
    Tree,
    /// Merkle tree API.
    TreeApi,
    EthWatcher,
    /// Eth tx generator.
    EthTxAggregator,
    /// Manager for eth tx.
    EthTxManager,
    /// State keeper.
    StateKeeper,
    /// Produces input for basic witness generator and uploads it as bin encoded file (blob) to GCS.
    /// The blob is later used as input for Basic Witness Generators.
    BasicWitnessInputProducer,
    /// Component for housekeeping task such as cleaning blobs from GCS, reporting metrics etc.
    Housekeeper,
    /// Component for exposing APIs to prover for providing proof generation data and accepting proofs.
    ProofDataHandler,
    /// Component generating BFT consensus certificates for miniblocks.
    Consensus,
    /// Component generating commitment for L1 batches.
    CommitmentGenerator,
}

#[derive(Debug)]
pub struct Components(pub Vec<Component>);

impl FromStr for Components {
    type Err = String;

    fn from_str(s: &str) -> Result<Components, String> {
        match s {
            "api" => Ok(Components(vec![
                Component::HttpApi,
                Component::WsApi,
                Component::ContractVerificationApi,
            ])),
            "http_api" => Ok(Components(vec![Component::HttpApi])),
            "ws_api" => Ok(Components(vec![Component::WsApi])),
            "contract_verification_api" => Ok(Components(vec![Component::ContractVerificationApi])),
            "tree" => Ok(Components(vec![Component::Tree])),
            "tree_api" => Ok(Components(vec![Component::TreeApi])),
            "state_keeper" => Ok(Components(vec![Component::StateKeeper])),
            "housekeeper" => Ok(Components(vec![Component::Housekeeper])),
            "basic_witness_input_producer" => {
                Ok(Components(vec![Component::BasicWitnessInputProducer]))
            }
            "eth" => Ok(Components(vec![
                Component::EthWatcher,
                Component::EthTxAggregator,
                Component::EthTxManager,
            ])),
            "eth_watcher" => Ok(Components(vec![Component::EthWatcher])),
            "eth_tx_aggregator" => Ok(Components(vec![Component::EthTxAggregator])),
            "eth_tx_manager" => Ok(Components(vec![Component::EthTxManager])),
            "proof_data_handler" => Ok(Components(vec![Component::ProofDataHandler])),
            "consensus" => Ok(Components(vec![Component::Consensus])),
            "commitment_generator" => Ok(Components(vec![Component::CommitmentGenerator])),
            other => Err(format!("{} is not a valid component name", other)),
        }
    }
}

pub async fn initialize_components(
    configs: &GeneralConfig,
    wallets: &Wallets,
    genesis_config: &GenesisConfig,
    contracts_config: &ContractsConfig,
    components: &[Component],
    secrets: &Secrets,
    consensus_config: Option<ConsensusConfig>,
) -> anyhow::Result<(
    Vec<JoinHandle<anyhow::Result<()>>>,
    watch::Sender<bool>,
    HealthCheckHandle,
)> {
    tracing::info!("Starting the components: {components:?}");
    let l2_chain_id = genesis_config.l2_chain_id;
    let db_config = configs.db_config.clone().context("db_config")?;
    let postgres_config = configs.postgres_config.clone().context("postgres_config")?;

    if let Some(threshold) = postgres_config.slow_query_threshold() {
        ConnectionPool::<Core>::global_config().set_slow_query_threshold(threshold)?;
    }
    if let Some(threshold) = postgres_config.long_connection_threshold() {
        ConnectionPool::<Core>::global_config().set_long_connection_threshold(threshold)?;
    }

    let pool_size = postgres_config.max_connections()?;
    let pool_size_master = postgres_config
        .max_connections_master()
        .unwrap_or(pool_size);

    let connection_pool =
        ConnectionPool::<Core>::builder(postgres_config.master_url()?, pool_size_master)
            .build()
            .await
            .context("failed to build connection_pool")?;
    // We're most interested in setting acquire / statement timeouts for the API server, which puts the most load
    // on Postgres.
    let replica_connection_pool =
        ConnectionPool::<Core>::builder(postgres_config.replica_url()?, pool_size)
            .set_acquire_timeout(postgres_config.acquire_timeout())
            .set_statement_timeout(postgres_config.statement_timeout())
            .build()
            .await
            .context("failed to build replica_connection_pool")?;

    let health_check_config = configs
        .api_config
        .clone()
        .context("api_config")?
        .healthcheck;

    let app_health = Arc::new(AppHealthCheck::new(
        health_check_config.slow_time_limit(),
        health_check_config.hard_time_limit(),
    ));

    let eth = configs.eth.clone().context("eth")?;
    let circuit_breaker_config = configs
        .circuit_breaker_config
        .clone()
        .context("circuit_breaker_config")?;

    let circuit_breaker_checker = CircuitBreakerChecker::new(
        Arc::new(
            circuit_breakers_for_components(components, &postgres_config, &circuit_breaker_config)
                .await
                .context("circuit_breakers_for_components")?,
        ),
        circuit_breaker_config.sync_interval(),
    );
    circuit_breaker_checker.check().await.unwrap_or_else(|err| {
        panic!("Circuit breaker triggered: {}", err);
    });

    let query_client = QueryClient::new(&eth.web3_url).unwrap();
    let gas_adjuster_config = eth.gas_adjuster.context("gas_adjuster")?;
    let sender = eth.sender.as_ref().context("sender")?;
    let pubdata_pricing: Arc<dyn PubdataPricing> =
        match genesis_config.l1_batch_commit_data_generator_mode {
            L1BatchCommitDataGeneratorMode::Rollup => Arc::new(RollupPubdataPricing {}),
            L1BatchCommitDataGeneratorMode::Validium => Arc::new(ValidiumPubdataPricing {}),
        };

    let mut gas_adjuster = GasAdjusterSingleton::new(
        eth.web3_url.clone(),
        gas_adjuster_config,
        sender.pubdata_sending_mode,
        pubdata_pricing,
    );

    let (stop_sender, stop_receiver) = watch::channel(false);

    // Prometheus exporter and circuit breaker checker should run for every component configuration.
    let prom_config = configs
        .prometheus_config
        .clone()
        .context("prometheus_config")?;
    let prom_config = PrometheusExporterConfig::pull(prom_config.listener_port);

    let (prometheus_health_check, prometheus_health_updater) =
        ReactiveHealthCheck::new("prometheus_exporter");
    app_health.insert_component(prometheus_health_check);
    let prometheus_task = prom_config.run(stop_receiver.clone());
    let prometheus_task = tokio::spawn(async move {
        prometheus_health_updater.update(HealthStatus::Ready.into());
        let res = prometheus_task.await;
        drop(prometheus_health_updater);
        res
    });

    let mut task_futures: Vec<JoinHandle<anyhow::Result<()>>> = vec![
        prometheus_task,
        tokio::spawn(circuit_breaker_checker.run(stop_receiver.clone())),
    ];

    if components.contains(&Component::WsApi)
        || components.contains(&Component::HttpApi)
        || components.contains(&Component::ContractVerificationApi)
    {
        let api_config = configs.api_config.clone().context("api_config")?;
        let state_keeper_config = configs
            .state_keeper_config
            .clone()
            .context("state_keeper_config")?;
        let tx_sender_config = TxSenderConfig::new(
            &state_keeper_config,
            &api_config.web3_json_rpc,
            wallets
                .state_keeper
                .clone()
                .context("Fee account")?
                .fee_account
                .address(),
            l2_chain_id,
        );
        let internal_api_config =
            InternalApiConfig::new(&api_config.web3_json_rpc, contracts_config, genesis_config);

        // Lazily initialize storage caches only when they are needed (e.g., skip their initialization
        // if we only run the explorer APIs). This is required because the cache update task will
        // terminate immediately if storage caches are dropped, which will lead to the (unexpected)
        // program termination.
        let mut storage_caches = None;

        let mempool_cache = MempoolCache::new(api_config.web3_json_rpc.mempool_cache_size());
        let mempool_cache_update_task = mempool_cache.update_task(
            connection_pool.clone(),
            api_config.web3_json_rpc.mempool_cache_update_interval(),
        );
        task_futures.push(tokio::spawn(
            mempool_cache_update_task.run(stop_receiver.clone()),
        ));

        if components.contains(&Component::HttpApi) {
            storage_caches = Some(
                build_storage_caches(
                    &api_config.web3_json_rpc,
                    &replica_connection_pool,
                    &mut task_futures,
                    stop_receiver.clone(),
                )
                .context("build_storage_caches()")?,
            );

            let started_at = Instant::now();
            tracing::info!("Initializing HTTP API");
            let bounded_gas_adjuster = gas_adjuster
                .get_or_init()
                .await
                .context("gas_adjuster.get_or_init()")?;
            let batch_fee_input_provider = Arc::new(MainNodeFeeInputProvider::new(
                bounded_gas_adjuster,
                FeeModelConfig::from_state_keeper_config(&state_keeper_config),
            ));
            run_http_api(
                &mut task_futures,
                &app_health,
                &postgres_config,
                &tx_sender_config,
                &state_keeper_config,
                &internal_api_config,
                &api_config,
                connection_pool.clone(),
                replica_connection_pool.clone(),
                stop_receiver.clone(),
                batch_fee_input_provider,
                state_keeper_config.save_call_traces,
                storage_caches.clone().unwrap(),
                mempool_cache.clone(),
            )
            .await
            .context("run_http_api")?;

            let elapsed = started_at.elapsed();
            APP_METRICS.init_latency[&InitStage::HttpApi].set(elapsed);
            tracing::info!(
                "Initialized HTTP API on port {:?} in {elapsed:?}",
                api_config.web3_json_rpc.http_port
            );
        }

        if components.contains(&Component::WsApi) {
            let storage_caches = match storage_caches {
                Some(storage_caches) => storage_caches,
                None => build_storage_caches(
                    &configs.api_config.clone().context("api")?.web3_json_rpc,
                    &replica_connection_pool,
                    &mut task_futures,
                    stop_receiver.clone(),
                )
                .context("build_storage_caches()")?,
            };

            let started_at = Instant::now();
            tracing::info!("initializing WS API");
            let bounded_gas_adjuster = gas_adjuster
                .get_or_init()
                .await
                .context("gas_adjuster.get_or_init()")?;
            let batch_fee_input_provider = Arc::new(MainNodeFeeInputProvider::new(
                bounded_gas_adjuster,
                FeeModelConfig::from_state_keeper_config(&state_keeper_config),
            ));
            run_ws_api(
                &mut task_futures,
                &app_health,
                &postgres_config,
                &tx_sender_config,
                &state_keeper_config,
                &internal_api_config,
                &api_config,
                batch_fee_input_provider,
                connection_pool.clone(),
                replica_connection_pool.clone(),
                stop_receiver.clone(),
                storage_caches,
                mempool_cache,
            )
            .await
            .context("run_ws_api")?;

            let elapsed = started_at.elapsed();
            APP_METRICS.init_latency[&InitStage::WsApi].set(elapsed);
            tracing::info!(
                "Initialized WS API on port {} in {elapsed:?}",
                api_config.web3_json_rpc.ws_port
            );
        }

        if components.contains(&Component::ContractVerificationApi) {
            let started_at = Instant::now();
            tracing::info!("initializing contract verification REST API");
            task_futures.push(tokio::spawn(contract_verification::start_server(
                connection_pool.clone(),
                replica_connection_pool.clone(),
                configs
                    .contract_verifier
                    .clone()
                    .context("Contract verifier")?,
                stop_receiver.clone(),
            )));
            let elapsed = started_at.elapsed();
            APP_METRICS.init_latency[&InitStage::ContractVerificationApi].set(elapsed);
            tracing::info!("initialized contract verification REST API in {elapsed:?}");
        }
    }

    let object_store_config = configs
        .prover_config
        .clone()
        .context("Prover")?
        .object_store
        .clone()
        .context("object_store_config")?;
    let store_factory = ObjectStoreFactory::new(object_store_config);

    if components.contains(&Component::StateKeeper) {
        let started_at = Instant::now();
        tracing::info!("initializing State Keeper");
        let bounded_gas_adjuster = gas_adjuster
            .get_or_init()
            .await
            .context("gas_adjuster.get_or_init()")?;
        let state_keeper_config = configs
            .state_keeper_config
            .clone()
            .context("state_keeper_config")?;
        let batch_fee_input_provider = Arc::new(MainNodeFeeInputProvider::new(
            bounded_gas_adjuster,
            FeeModelConfig::from_state_keeper_config(&state_keeper_config),
        ));
        add_state_keeper_to_task_futures(
            &mut task_futures,
            &postgres_config,
            contracts_config,
            state_keeper_config,
            wallets
                .state_keeper
                .clone()
                .context("State keeper wallets")?,
            l2_chain_id,
            &db_config,
            &configs.mempool_config.clone().context("mempool_config")?,
            batch_fee_input_provider,
            stop_receiver.clone(),
        )
        .await
        .context("add_state_keeper_to_task_futures()")?;

        let elapsed = started_at.elapsed();
        APP_METRICS.init_latency[&InitStage::StateKeeper].set(elapsed);
        tracing::info!("initialized State Keeper in {elapsed:?}");
    }

    if components.contains(&Component::Consensus) {
        let secrets = secrets.consensus.as_ref().context("Secrets are missing")?;
        let cfg = consensus::config::main_node(
            consensus_config
                .as_ref()
                .context("consensus component's config is missing")?,
            secrets,
        )?;
        let started_at = Instant::now();
        tracing::info!("initializing Consensus");
        let pool = connection_pool.clone();
        let mut stop_receiver = stop_receiver.clone();
        task_futures.push(tokio::spawn(async move {
            // We instantiate the root context here, since the consensus task is the only user of the
            // structured concurrency framework.
            // Note, however, that awaiting for the `stop_receiver` is related to the root context behavior,
            // not the consensus task itself. There may have been any number of tasks running in the root context,
            // but we only need to wait for stop signal once, and it will be propagated to all child contexts.
            let root_ctx = ctx::root();
            scope::run!(&root_ctx, |ctx, s| async move {
                s.spawn_bg(consensus::era::run_main_node(ctx, cfg, pool));
                let _ = stop_receiver.wait_for(|stop| *stop).await?;
                Ok(())
            })
            .await
        }));

        let elapsed = started_at.elapsed();
        APP_METRICS.init_latency[&InitStage::Consensus].set(elapsed);
        tracing::info!("initialized Consensus in {elapsed:?}");
    }

    let main_zksync_contract_address = contracts_config.diamond_proxy_addr;

    if components.contains(&Component::EthWatcher) {
        let started_at = Instant::now();
        tracing::info!("initializing ETH-Watcher");
        let eth_watch_pool = ConnectionPool::<Core>::singleton(postgres_config.master_url()?)
            .build()
            .await
            .context("failed to build eth_watch_pool")?;
        let governance = (governance_contract(), contracts_config.governance_addr);
        let eth_watch_config = configs
            .eth
            .clone()
            .context("eth_config")?
            .watcher
            .context("watcher")?;
        task_futures.push(
            start_eth_watch(
                eth_watch_config,
                eth_watch_pool,
                Arc::new(query_client.clone()),
                main_zksync_contract_address,
                governance,
                stop_receiver.clone(),
            )
            .await
            .context("start_eth_watch()")?,
        );
        let elapsed = started_at.elapsed();
        APP_METRICS.init_latency[&InitStage::EthWatcher].set(elapsed);
        tracing::info!("initialized ETH-Watcher in {elapsed:?}");
    }

    if components.contains(&Component::EthTxAggregator) {
        let started_at = Instant::now();
        tracing::info!("initializing ETH-TxAggregator");
        let eth_sender_pool = ConnectionPool::<Core>::singleton(postgres_config.master_url()?)
            .build()
            .await
            .context("failed to build eth_sender_pool")?;

        let eth_sender_wallets = wallets.eth_sender.clone().context("eth_sender")?;
        let operator_private_key = eth_sender_wallets.operator.private_key();
        let diamond_proxy_addr = contracts_config.diamond_proxy_addr;
        let default_priority_fee_per_gas = eth
            .gas_adjuster
            .as_ref()
            .context("gas_adjuster")?
            .default_priority_fee_per_gas;
        let l1_chain_id = genesis_config.l1_chain_id;
        let web3_url = &eth.web3_url;

        let eth_client = PKSigningClient::new_raw(
            operator_private_key,
            diamond_proxy_addr,
            default_priority_fee_per_gas,
            l1_chain_id,
            web3_url,
        );

        let l1_batch_commit_data_generator_mode =
            genesis_config.l1_batch_commit_data_generator_mode;
        ensure_l1_batch_commit_data_generation_mode(
            l1_batch_commit_data_generator_mode,
            contracts_config.diamond_proxy_addr,
            &eth_client,
        )
        .await?;

        let l1_batch_commit_data_generator: Arc<dyn L1BatchCommitDataGenerator> =
            match l1_batch_commit_data_generator_mode {
                L1BatchCommitDataGeneratorMode::Rollup => {
                    Arc::new(RollupModeL1BatchCommitDataGenerator {})
                }
                L1BatchCommitDataGeneratorMode::Validium => {
                    Arc::new(ValidiumModeL1BatchCommitDataGenerator {})
                }
            };

        let operator_blobs_address = eth_sender_wallets.blob_operator.map(|x| x.address());

        let sender_config = eth.sender.clone().context("eth_sender")?;
        let eth_tx_aggregator_actor = EthTxAggregator::new(
            eth_sender_pool,
            sender_config.clone(),
            Aggregator::new(
                sender_config.clone(),
                store_factory.create_store().await,
                operator_blobs_address.is_some(),
                l1_batch_commit_data_generator.clone(),
            ),
            Arc::new(eth_client),
            contracts_config.validator_timelock_addr,
            contracts_config.l1_multicall3_addr,
            main_zksync_contract_address,
            l2_chain_id,
            operator_blobs_address,
            l1_batch_commit_data_generator,
        )
        .await;
        task_futures.push(tokio::spawn(
            eth_tx_aggregator_actor.run(stop_receiver.clone()),
        ));
        let elapsed = started_at.elapsed();
        APP_METRICS.init_latency[&InitStage::EthTxAggregator].set(elapsed);
        tracing::info!("initialized ETH-TxAggregator in {elapsed:?}");
    }

    if components.contains(&Component::EthTxManager) {
        let started_at = Instant::now();
        tracing::info!("initializing ETH-TxManager");
        let eth_manager_pool = ConnectionPool::<Core>::singleton(postgres_config.master_url()?)
            .build()
            .await
            .context("failed to build eth_manager_pool")?;
        let eth_sender = configs.eth.clone().context("eth_sender_config")?;
        let eth_sender_wallets = wallets.eth_sender.clone().context("eth_sender")?;
        let operator_private_key = eth_sender_wallets.operator.private_key();
        let diamond_proxy_addr = contracts_config.diamond_proxy_addr;
        let default_priority_fee_per_gas = eth
            .gas_adjuster
            .as_ref()
            .context("gas_adjuster")?
            .default_priority_fee_per_gas;
        let l1_chain_id = genesis_config.l1_chain_id;
        let web3_url = &eth.web3_url;

        let eth_client = PKSigningClient::new_raw(
            operator_private_key,
            diamond_proxy_addr,
            default_priority_fee_per_gas,
            l1_chain_id,
            web3_url,
        );

        let eth_client_blobs = if let Some(blob_operator) = eth_sender_wallets.blob_operator {
            let operator_blob_private_key = blob_operator.private_key();
            Some(PKSigningClient::new_raw(
                operator_blob_private_key,
                diamond_proxy_addr,
                default_priority_fee_per_gas,
                l1_chain_id,
                web3_url,
            ))
        } else {
            None
        };

        let eth_tx_manager_actor = EthTxManager::new(
            eth_manager_pool,
            eth_sender.sender.clone().context("eth_sender")?,
            gas_adjuster
                .get_or_init()
                .await
                .context("gas_adjuster.get_or_init()")?,
            Arc::new(eth_client),
            eth_client_blobs.map(|c| Arc::new(c) as Arc<dyn BoundEthInterface>),
        );
        task_futures.extend([tokio::spawn(
            eth_tx_manager_actor.run(stop_receiver.clone()),
        )]);
        let elapsed = started_at.elapsed();
        APP_METRICS.init_latency[&InitStage::EthTxManager].set(elapsed);
        tracing::info!("initialized ETH-TxManager in {elapsed:?}");
    }

    add_trees_to_task_futures(
        configs,
        &mut task_futures,
        &app_health,
        components,
        &store_factory,
        stop_receiver.clone(),
    )
    .await
    .context("add_trees_to_task_futures()")?;

    if components.contains(&Component::BasicWitnessInputProducer) {
        let singleton_connection_pool =
            ConnectionPool::<Core>::singleton(postgres_config.master_url()?)
                .build()
                .await
                .context("failed to build singleton connection_pool")?;
        add_basic_witness_input_producer_to_task_futures(
            &mut task_futures,
            &singleton_connection_pool,
            &store_factory,
            l2_chain_id,
            stop_receiver.clone(),
        )
        .await
        .context("add_basic_witness_input_producer_to_task_futures()")?;
    }

    if components.contains(&Component::Housekeeper) {
        add_house_keeper_to_task_futures(configs, &mut task_futures, stop_receiver.clone())
            .await
            .context("add_house_keeper_to_task_futures()")?;
    }

    if components.contains(&Component::ProofDataHandler) {
        task_futures.push(tokio::spawn(proof_data_handler::run_server(
            configs
                .proof_data_handler_config
                .clone()
                .context("proof_data_handler_config")?,
            store_factory.create_store().await,
            connection_pool.clone(),
            stop_receiver.clone(),
        )));
    }

    if components.contains(&Component::CommitmentGenerator) {
        let commitment_generator_pool =
            ConnectionPool::<Core>::singleton(postgres_config.master_url()?)
                .build()
                .await
                .context("failed to build commitment_generator_pool")?;
        let commitment_generator = CommitmentGenerator::new(commitment_generator_pool);
        app_health.insert_component(commitment_generator.health_check());
        task_futures.push(tokio::spawn(
            commitment_generator.run(stop_receiver.clone()),
        ));
    }

    // Run healthcheck server for all components.
    let db_health_check = ConnectionPoolHealthCheck::new(replica_connection_pool);
    app_health.insert_custom_component(Arc::new(db_health_check));
    let health_check_handle =
        HealthCheckHandle::spawn_server(health_check_config.bind_addr(), app_health);

    if let Some(task) = gas_adjuster.run_if_initialized(stop_receiver.clone()) {
        task_futures.push(task);
    }

    Ok((task_futures, stop_sender, health_check_handle))
}

#[allow(clippy::too_many_arguments)]
async fn add_state_keeper_to_task_futures(
    task_futures: &mut Vec<JoinHandle<anyhow::Result<()>>>,
    postgres_config: &PostgresConfig,
    contracts_config: &ContractsConfig,
    state_keeper_config: StateKeeperConfig,
    state_keeper_wallets: wallets::StateKeeper,
    l2chain_id: L2ChainId,
    db_config: &DBConfig,
    mempool_config: &MempoolConfig,
    batch_fee_input_provider: Arc<dyn BatchFeeModelInputProvider>,
    stop_receiver: watch::Receiver<bool>,
) -> anyhow::Result<()> {
    let pool_builder = ConnectionPool::<Core>::singleton(postgres_config.master_url()?);
    let state_keeper_pool = pool_builder
        .build()
        .await
        .context("failed to build state_keeper_pool")?;
    let mempool = {
        let mut storage = state_keeper_pool
            .connection()
            .await
            .context("Access storage to build mempool")?;
        let mempool = MempoolGuard::from_storage(&mut storage, mempool_config.capacity).await;
        mempool.register_metrics();
        mempool
    };

    let miniblock_sealer_pool = pool_builder
        .build()
        .await
        .context("failed to build miniblock_sealer_pool")?;
    let (persistence, miniblock_sealer) = StateKeeperPersistence::new(
        miniblock_sealer_pool,
        contracts_config.l2_erc20_bridge_addr,
        state_keeper_config.miniblock_seal_queue_capacity,
    );
    task_futures.push(tokio::spawn(miniblock_sealer.run()));

    let (state_keeper, async_catchup_task) = create_state_keeper(
        state_keeper_config,
        state_keeper_wallets,
        db_config,
        l2chain_id,
        mempool_config,
        state_keeper_pool,
        mempool.clone(),
        batch_fee_input_provider.clone(),
        OutputHandler::new(Box::new(persistence)),
        stop_receiver.clone(),
    )
    .await;

    let mut stop_receiver_clone = stop_receiver.clone();
    task_futures.push(tokio::task::spawn(async move {
        let result = async_catchup_task.run(stop_receiver_clone.clone()).await;
        stop_receiver_clone.changed().await?;
        result
    }));
    task_futures.push(tokio::spawn(state_keeper.run()));

    let mempool_fetcher_pool = pool_builder
        .build()
        .await
        .context("failed to build mempool_fetcher_pool")?;
    let mempool_fetcher = MempoolFetcher::new(
        mempool,
        batch_fee_input_provider,
        mempool_config,
        mempool_fetcher_pool,
    );
    let mempool_fetcher_handle = tokio::spawn(mempool_fetcher.run(stop_receiver));
    task_futures.push(mempool_fetcher_handle);
    Ok(())
}

async fn start_eth_watch(
    config: EthWatchConfig,
    pool: ConnectionPool<Core>,
    eth_gateway: Arc<dyn EthInterface>,
    diamond_proxy_addr: Address,
    governance: (Contract, Address),
    stop_receiver: watch::Receiver<bool>,
) -> anyhow::Result<JoinHandle<anyhow::Result<()>>> {
    let eth_client = EthHttpQueryClient::new(
        eth_gateway,
        diamond_proxy_addr,
        governance.1,
        config.confirmations_for_eth_event,
    );

    let eth_watch = EthWatch::new(
        diamond_proxy_addr,
        &governance.0,
        Box::new(eth_client),
        pool,
        config.poll_interval(),
    )
    .await?;

    Ok(tokio::spawn(eth_watch.run(stop_receiver)))
}

async fn add_trees_to_task_futures(
    configs: &GeneralConfig,
    task_futures: &mut Vec<JoinHandle<anyhow::Result<()>>>,
    app_health: &AppHealthCheck,
    components: &[Component],
    store_factory: &ObjectStoreFactory,
    stop_receiver: watch::Receiver<bool>,
) -> anyhow::Result<()> {
    if !components.contains(&Component::Tree) {
        anyhow::ensure!(
            !components.contains(&Component::TreeApi),
            "Merkle tree API cannot be started without a tree component"
        );
        return Ok(());
    }

    let db_config = configs.db_config.clone().context("db_config")?;
    let operation_config = configs
        .operations_manager_config
        .clone()
        .context("operations_manager_config")?;
    let api_config = configs
        .api_config
        .clone()
        .context("api_config")?
        .merkle_tree;
    let postgres_config = configs.postgres_config.clone().context("postgres_config")?;
    let api_config = components
        .contains(&Component::TreeApi)
        .then_some(&api_config);

    let object_store = match db_config.merkle_tree.mode {
        MerkleTreeMode::Lightweight => None,
        MerkleTreeMode::Full => Some(store_factory.create_store().await),
    };

    run_tree(
        task_futures,
        app_health,
        &postgres_config,
        &db_config.merkle_tree,
        api_config,
        &operation_config,
        object_store,
        stop_receiver,
    )
    .await
    .context("run_tree()")
}

#[allow(clippy::too_many_arguments)]
async fn run_tree(
    task_futures: &mut Vec<JoinHandle<anyhow::Result<()>>>,
    app_health: &AppHealthCheck,
    postgres_config: &PostgresConfig,
    merkle_tree_config: &MerkleTreeConfig,
    api_config: Option<&MerkleTreeApiConfig>,
    operation_manager: &OperationsManagerConfig,
    object_store: Option<Arc<dyn ObjectStore>>,
    stop_receiver: watch::Receiver<bool>,
) -> anyhow::Result<()> {
    let started_at = Instant::now();
    let mode_str = if matches!(merkle_tree_config.mode, MerkleTreeMode::Full) {
        "full"
    } else {
        "lightweight"
    };
    tracing::info!("Initializing Merkle tree in {mode_str} mode");

    let config = MetadataCalculatorConfig::for_main_node(merkle_tree_config, operation_manager);
    let metadata_calculator = MetadataCalculator::new(config, object_store)
        .await
        .context("failed initializing metadata_calculator")?;
    if let Some(api_config) = api_config {
        let address = (Ipv4Addr::UNSPECIFIED, api_config.port).into();
        let tree_reader = metadata_calculator.tree_reader();
        let stop_receiver = stop_receiver.clone();
        task_futures.push(tokio::spawn(async move {
            tree_reader
                .wait()
                .await
                .run_api_server(address, stop_receiver)
                .await
        }));
    }

    let tree_health_check = metadata_calculator.tree_health_check();
    app_health.insert_component(tree_health_check);
    let pool = ConnectionPool::<Core>::singleton(postgres_config.master_url()?)
        .build()
        .await
        .context("failed to build connection pool")?;
    let tree_task = tokio::spawn(metadata_calculator.run(pool, stop_receiver));
    task_futures.push(tree_task);

    let elapsed = started_at.elapsed();
    APP_METRICS.init_latency[&InitStage::Tree].set(elapsed);
    tracing::info!("Initialized {mode_str} tree in {elapsed:?}");
    Ok(())
}

async fn add_basic_witness_input_producer_to_task_futures(
    task_futures: &mut Vec<JoinHandle<anyhow::Result<()>>>,
    connection_pool: &ConnectionPool<Core>,
    store_factory: &ObjectStoreFactory,
    l2_chain_id: L2ChainId,
    stop_receiver: watch::Receiver<bool>,
) -> anyhow::Result<()> {
    // Witness Generator won't be spawned with `ZKSYNC_LOCAL_SETUP` running.
    // BasicWitnessInputProducer shouldn't be producing input for it locally either.
    if std::env::var("ZKSYNC_LOCAL_SETUP") == Ok("true".to_owned()) {
        return Ok(());
    }
    let started_at = Instant::now();
    tracing::info!("initializing BasicWitnessInputProducer");
    let producer =
        BasicWitnessInputProducer::new(connection_pool.clone(), store_factory, l2_chain_id).await?;
    task_futures.push(tokio::spawn(producer.run(stop_receiver, None)));
    tracing::info!(
        "Initialized BasicWitnessInputProducer in {:?}",
        started_at.elapsed()
    );
    let elapsed = started_at.elapsed();
    APP_METRICS.init_latency[&InitStage::BasicWitnessInputProducer].set(elapsed);
    Ok(())
}

async fn add_house_keeper_to_task_futures(
    configs: &GeneralConfig,
    task_futures: &mut Vec<JoinHandle<anyhow::Result<()>>>,
    stop_receiver: watch::Receiver<bool>,
) -> anyhow::Result<()> {
    let house_keeper_config = configs
        .house_keeper_config
        .clone()
        .context("house_keeper_config")?;
    let postgres_config = configs.postgres_config.clone().context("postgres_config")?;
    let connection_pool = ConnectionPool::<Core>::builder(
        postgres_config.replica_url()?,
        postgres_config.max_connections()?,
    )
    .build()
    .await
    .context("failed to build a connection pool")?;

    let pool_for_metrics = connection_pool.clone();
    let mut stop_receiver_for_metrics = stop_receiver.clone();
    task_futures.push(tokio::spawn(async move {
        tokio::select! {
            () = PostgresMetrics::run_scraping(pool_for_metrics, Duration::from_secs(60)) => {
                tracing::warn!("Postgres metrics scraping unexpectedly stopped");
            }
            _ = stop_receiver_for_metrics.changed() => {
                tracing::info!("Stop signal received, Postgres metrics scraping is shutting down");
            }
        }
        Ok(())
    }));

    let l1_batch_metrics_reporter = L1BatchMetricsReporter::new(
        house_keeper_config.l1_batch_metrics_reporting_interval_ms,
        connection_pool.clone(),
    );

    let prover_connection_pool = ConnectionPool::<Prover>::builder(
        postgres_config.prover_url()?,
        postgres_config.max_connections()?,
    )
    .build()
    .await
    .context("failed to build a prover_connection_pool")?;
    let task = l1_batch_metrics_reporter.run(stop_receiver.clone());
    task_futures.push(tokio::spawn(task));

    // All FRI Prover related components are configured below.
    let fri_prover_config = configs.prover_config.clone().context("fri_prover_config")?;
    let fri_prover_job_retry_manager = FriProverJobRetryManager::new(
        fri_prover_config.max_attempts,
        fri_prover_config.proof_generation_timeout(),
        house_keeper_config.prover_job_retrying_interval_ms,
        prover_connection_pool.clone(),
    );
    let task = fri_prover_job_retry_manager.run(stop_receiver.clone());
    task_futures.push(tokio::spawn(task));

    let fri_witness_gen_config = configs
        .witness_generator
        .clone()
        .context("fri_witness_generator_config")?;
    let fri_witness_gen_job_retry_manager = FriWitnessGeneratorJobRetryManager::new(
        fri_witness_gen_config.max_attempts,
        fri_witness_gen_config.witness_generation_timeouts(),
        house_keeper_config.witness_generator_job_retrying_interval_ms,
        prover_connection_pool.clone(),
    );
    let task = fri_witness_gen_job_retry_manager.run(stop_receiver.clone());
    task_futures.push(tokio::spawn(task));

    let waiting_to_queued_fri_witness_job_mover = WaitingToQueuedFriWitnessJobMover::new(
        house_keeper_config.witness_job_moving_interval_ms,
        prover_connection_pool.clone(),
    );
    let task = waiting_to_queued_fri_witness_job_mover.run(stop_receiver.clone());
    task_futures.push(tokio::spawn(task));

    let scheduler_circuit_queuer = SchedulerCircuitQueuer::new(
        house_keeper_config.witness_job_moving_interval_ms,
        prover_connection_pool.clone(),
    );
    let task = scheduler_circuit_queuer.run(stop_receiver.clone());
    task_futures.push(tokio::spawn(task));

    let fri_witness_generator_stats_reporter = FriWitnessGeneratorStatsReporter::new(
        prover_connection_pool.clone(),
        house_keeper_config.witness_generator_stats_reporting_interval_ms,
    );
    let task = fri_witness_generator_stats_reporter.run(stop_receiver.clone());
    task_futures.push(tokio::spawn(task));

    // TODO(PLA-862): remove after fields become required
    if let Some((archiving_interval, archive_after)) =
        house_keeper_config.prover_job_archiver_params()
    {
        let fri_prover_jobs_archiver = FriProverJobArchiver::new(
            prover_connection_pool.clone(),
            archiving_interval,
            archive_after,
        );
        let task = fri_prover_jobs_archiver.run(stop_receiver.clone());
        task_futures.push(tokio::spawn(task));
    }

    if let Some((archiving_interval, archive_after)) =
        house_keeper_config.fri_gpu_prover_archiver_params()
    {
        let fri_gpu_prover_jobs_archiver = FriGpuProverArchiver::new(
            prover_connection_pool.clone(),
            archiving_interval,
            archive_after,
        );
        let task = fri_gpu_prover_jobs_archiver.run(stop_receiver.clone());
        task_futures.push(tokio::spawn(task));
    }

    let fri_prover_group_config = configs
        .prover_group_config
        .clone()
        .context("fri_prover_group_config")?;
    let fri_prover_stats_reporter = FriProverStatsReporter::new(
        house_keeper_config.prover_stats_reporting_interval_ms,
        prover_connection_pool.clone(),
        connection_pool.clone(),
        fri_prover_group_config,
    );
    let task = fri_prover_stats_reporter.run(stop_receiver.clone());
    task_futures.push(tokio::spawn(task));

    let proof_compressor_config = configs
        .proof_compressor_config
        .clone()
        .context("fri_proof_compressor_config")?;
    let fri_proof_compressor_stats_reporter = FriProofCompressorStatsReporter::new(
        house_keeper_config.proof_compressor_stats_reporting_interval_ms,
        prover_connection_pool.clone(),
    );
    let task = fri_proof_compressor_stats_reporter.run(stop_receiver.clone());
    task_futures.push(tokio::spawn(task));

    let fri_proof_compressor_retry_manager = FriProofCompressorJobRetryManager::new(
        proof_compressor_config.max_attempts,
        proof_compressor_config.generation_timeout(),
        house_keeper_config.proof_compressor_job_retrying_interval_ms,
        prover_connection_pool.clone(),
    );
    let task = fri_proof_compressor_retry_manager.run(stop_receiver);
    task_futures.push(tokio::spawn(task));
    Ok(())
}

fn build_storage_caches(
    rpc_config: &Web3JsonRpcConfig,
    replica_connection_pool: &ConnectionPool<Core>,
    task_futures: &mut Vec<JoinHandle<anyhow::Result<()>>>,
    stop_receiver: watch::Receiver<bool>,
) -> anyhow::Result<PostgresStorageCaches> {
    let factory_deps_capacity = rpc_config.factory_deps_cache_size() as u64;
    let initial_writes_capacity = rpc_config.initial_writes_cache_size() as u64;
    let values_capacity = rpc_config.latest_values_cache_size() as u64;
    let mut storage_caches =
        PostgresStorageCaches::new(factory_deps_capacity, initial_writes_capacity);

    if values_capacity > 0 {
        let values_cache_task = storage_caches
            .configure_storage_values_cache(values_capacity, replica_connection_pool.clone());
        task_futures.push(tokio::task::spawn(values_cache_task.run(stop_receiver)));
    }
    Ok(storage_caches)
}

async fn build_tx_sender(
    tx_sender_config: &TxSenderConfig,
    web3_json_config: &Web3JsonRpcConfig,
    state_keeper_config: &StateKeeperConfig,
    replica_pool: ConnectionPool<Core>,
    master_pool: ConnectionPool<Core>,
    batch_fee_model_input_provider: Arc<dyn BatchFeeModelInputProvider>,
    storage_caches: PostgresStorageCaches,
) -> (TxSender, VmConcurrencyBarrier) {
    let sequencer_sealer = SequencerSealer::new(state_keeper_config.clone());
    let master_pool_sink = MasterPoolSink::new(master_pool);
    let tx_sender_builder = TxSenderBuilder::new(
        tx_sender_config.clone(),
        replica_pool.clone(),
        Arc::new(master_pool_sink),
    )
    .with_sealer(Arc::new(sequencer_sealer));

    let max_concurrency = web3_json_config.vm_concurrency_limit();
    let (vm_concurrency_limiter, vm_barrier) = VmConcurrencyLimiter::new(max_concurrency);

    let batch_fee_input_provider =
        ApiFeeInputProvider::new(batch_fee_model_input_provider, replica_pool);

    let tx_sender = tx_sender_builder
        .build(
            Arc::new(batch_fee_input_provider),
            Arc::new(vm_concurrency_limiter),
            ApiContracts::load_from_disk(),
            storage_caches,
        )
        .await;
    (tx_sender, vm_barrier)
}

#[allow(clippy::too_many_arguments)]
async fn run_http_api(
    task_futures: &mut Vec<JoinHandle<anyhow::Result<()>>>,
    app_health: &AppHealthCheck,
    postgres_config: &PostgresConfig,
    tx_sender_config: &TxSenderConfig,
    state_keeper_config: &StateKeeperConfig,
    internal_api: &InternalApiConfig,
    api_config: &ApiConfig,
    master_connection_pool: ConnectionPool<Core>,
    replica_connection_pool: ConnectionPool<Core>,
    stop_receiver: watch::Receiver<bool>,
    batch_fee_model_input_provider: Arc<dyn BatchFeeModelInputProvider>,
    with_debug_namespace: bool,
    storage_caches: PostgresStorageCaches,
    mempool_cache: MempoolCache,
) -> anyhow::Result<()> {
    let (tx_sender, vm_barrier) = build_tx_sender(
        tx_sender_config,
        &api_config.web3_json_rpc,
        state_keeper_config,
        replica_connection_pool.clone(),
        master_connection_pool,
        batch_fee_model_input_provider,
        storage_caches,
    )
    .await;

    let mut namespaces = Namespace::DEFAULT.to_vec();
    if with_debug_namespace {
        namespaces.push(Namespace::Debug)
    }
    namespaces.push(Namespace::Snapshots);

    let updaters_pool = ConnectionPool::<Core>::builder(postgres_config.replica_url()?, 2)
        .build()
        .await
        .context("failed to build last_miniblock_pool")?;

    let mut api_builder =
        web3::ApiBuilder::jsonrpsee_backend(internal_api.clone(), replica_connection_pool)
            .http(api_config.web3_json_rpc.http_port)
            .with_updaters_pool(updaters_pool)
            .with_filter_limit(api_config.web3_json_rpc.filters_limit())
            .with_batch_request_size_limit(api_config.web3_json_rpc.max_batch_request_size())
            .with_response_body_size_limit(api_config.web3_json_rpc.max_response_body_size())
            .with_tx_sender(tx_sender)
            .with_vm_barrier(vm_barrier)
            .with_mempool_cache(mempool_cache)
            .enable_api_namespaces(namespaces);
    if let Some(tree_api_url) = api_config.web3_json_rpc.tree_api_url() {
        let tree_api = Arc::new(TreeApiHttpClient::new(tree_api_url));
        api_builder = api_builder.with_tree_api(tree_api.clone());
        app_health.insert_custom_component(tree_api);
    }

    let server_handles = api_builder
        .build()
        .context("failed to build HTTP API server")?
        .run(stop_receiver)
        .await?;
    task_futures.extend(server_handles.tasks);
    app_health.insert_component(server_handles.health_check);
    Ok(())
}

#[allow(clippy::too_many_arguments)]
async fn run_ws_api(
    task_futures: &mut Vec<JoinHandle<anyhow::Result<()>>>,
    app_health: &AppHealthCheck,
    postgres_config: &PostgresConfig,
    tx_sender_config: &TxSenderConfig,
    state_keeper_config: &StateKeeperConfig,
    internal_api: &InternalApiConfig,
    api_config: &ApiConfig,
    batch_fee_model_input_provider: Arc<dyn BatchFeeModelInputProvider>,
    master_connection_pool: ConnectionPool<Core>,
    replica_connection_pool: ConnectionPool<Core>,
    stop_receiver: watch::Receiver<bool>,
    storage_caches: PostgresStorageCaches,
    mempool_cache: MempoolCache,
) -> anyhow::Result<()> {
    let (tx_sender, vm_barrier) = build_tx_sender(
        tx_sender_config,
        &api_config.web3_json_rpc,
        state_keeper_config,
        replica_connection_pool.clone(),
        master_connection_pool,
        batch_fee_model_input_provider,
        storage_caches,
    )
    .await;
    let last_miniblock_pool = ConnectionPool::<Core>::singleton(postgres_config.replica_url()?)
        .build()
        .await
        .context("failed to build last_miniblock_pool")?;

    let mut namespaces = Namespace::DEFAULT.to_vec();
    namespaces.push(Namespace::Snapshots);

    let mut api_builder =
        web3::ApiBuilder::jsonrpsee_backend(internal_api.clone(), replica_connection_pool)
            .ws(api_config.web3_json_rpc.ws_port)
            .with_updaters_pool(last_miniblock_pool)
            .with_filter_limit(api_config.web3_json_rpc.filters_limit())
            .with_subscriptions_limit(api_config.web3_json_rpc.subscriptions_limit())
            .with_batch_request_size_limit(api_config.web3_json_rpc.max_batch_request_size())
            .with_response_body_size_limit(api_config.web3_json_rpc.max_response_body_size())
            .with_websocket_requests_per_minute_limit(
                api_config
                    .web3_json_rpc
                    .websocket_requests_per_minute_limit(),
            )
            .with_polling_interval(api_config.web3_json_rpc.pubsub_interval())
            .with_tx_sender(tx_sender)
            .with_vm_barrier(vm_barrier)
            .with_mempool_cache(mempool_cache)
            .enable_api_namespaces(namespaces);
    if let Some(tree_api_url) = api_config.web3_json_rpc.tree_api_url() {
        let tree_api = Arc::new(TreeApiHttpClient::new(tree_api_url));
        api_builder = api_builder.with_tree_api(tree_api.clone());
        app_health.insert_custom_component(tree_api);
    }

    let server_handles = api_builder
        .build()
        .context("failed to build WS API server")?
        .run(stop_receiver)
        .await?;
    task_futures.extend(server_handles.tasks);
    app_health.insert_component(server_handles.health_check);
    Ok(())
}

async fn circuit_breakers_for_components(
    components: &[Component],
    postgres_config: &PostgresConfig,
    circuit_breaker_config: &CircuitBreakerConfig,
) -> anyhow::Result<CircuitBreakers> {
    let circuit_breakers = CircuitBreakers::default();

    if components
        .iter()
        .any(|c| matches!(c, Component::EthTxAggregator | Component::EthTxManager))
    {
        let pool = ConnectionPool::<Core>::singleton(postgres_config.replica_url()?)
            .build()
            .await
            .context("failed to build a connection pool")?;
        circuit_breakers
            .insert(Box::new(FailedL1TransactionChecker { pool }))
            .await;
    }

    if components.iter().any(|c| {
        matches!(
            c,
            Component::HttpApi | Component::WsApi | Component::ContractVerificationApi
        )
    }) {
        let pool = ConnectionPool::<Core>::singleton(postgres_config.replica_url()?)
            .build()
            .await?;
        circuit_breakers
            .insert(Box::new(ReplicationLagChecker {
                pool,
                replication_lag_limit: circuit_breaker_config.replication_lag_limit(),
            }))
            .await;
    }
    Ok(circuit_breakers)
}<|MERGE_RESOLUTION|>--- conflicted
+++ resolved
@@ -98,11 +98,6 @@
 
 pub mod api_server;
 pub mod basic_witness_input_producer;
-<<<<<<< HEAD
-pub mod commitment_generator;
-=======
-pub mod block_reverter;
->>>>>>> eb432405
 pub mod consensus;
 pub mod consistency_checker;
 pub mod db_pruner;
