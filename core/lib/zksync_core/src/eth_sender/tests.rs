use std::sync::Arc;

use assert_matches::assert_matches;
use once_cell::sync::Lazy;
use test_casing::test_casing;
use zksync_config::{
    configs::eth_sender::{ProofSendingMode, PubdataSendingMode, SenderConfig},
    ContractsConfig, ETHSenderConfig, GasAdjusterConfig,
};
use zksync_dal::{ConnectionPool, StorageProcessor};
use zksync_eth_client::{clients::MockEthereum, EthInterface};
use zksync_l1_contract_interface::i_executor::methods::{ExecuteBatches, ProveBatches};
use zksync_object_store::ObjectStoreFactory;
use zksync_types::{
    block::L1BatchHeader,
    commitment::{L1BatchMetaParameters, L1BatchMetadata, L1BatchWithMetadata},
    ethabi::Token,
    helpers::unix_timestamp_ms,
    pubdata_da::PubdataDA,
    web3::contract::Error,
    Address, L1BatchNumber, L1BlockNumber, ProtocolVersionId, H256,
};

use super::l1_batch_commit_data_generator::{
    L1BatchCommitDataGenerator, RollupModeL1BatchCommitDataGenerator,
    ValidiumModeL1BatchCommitDataGenerator,
};
use crate::{
    eth_sender::{
        aggregated_operations::AggregatedOperation, eth_tx_manager::L1BlockNumbers, Aggregator,
        ETHSenderError, EthTxAggregator, EthTxManager,
    },
    l1_gas_price::{GasAdjuster, PubdataPricing, RollupPubdataPricing, ValidiumPubdataPricing},
    utils::testonly::{create_l1_batch, l1_batch_metadata_to_commitment_artifacts, DeploymentMode},
};

// Alias to conveniently call static methods of `ETHSender`.
type MockEthTxManager = EthTxManager;

static DUMMY_OPERATION: Lazy<AggregatedOperation> = Lazy::new(|| {
    AggregatedOperation::Execute(ExecuteBatches {
        l1_batches: vec![L1BatchWithMetadata {
            header: create_l1_batch(1),
            metadata: default_l1_batch_metadata(),
            raw_published_factory_deps: Vec::new(),
        }],
    })
});

fn mock_multicall_response() -> Token {
    Token::Array(vec![
        Token::Tuple(vec![Token::Bool(true), Token::Bytes(vec![1u8; 32])]),
        Token::Tuple(vec![Token::Bool(true), Token::Bytes(vec![2u8; 32])]),
        Token::Tuple(vec![Token::Bool(true), Token::Bytes(vec![3u8; 96])]),
        Token::Tuple(vec![Token::Bool(true), Token::Bytes(vec![4u8; 32])]),
        Token::Tuple(vec![
            Token::Bool(true),
            Token::Bytes(
                H256::from_low_u64_be(ProtocolVersionId::default() as u64)
                    .0
                    .to_vec(),
            ),
        ]),
    ])
}

#[derive(Debug)]
pub struct EthSenderTester {
    conn: ConnectionPool,
    gateway: Arc<MockEthereum>,
    manager: MockEthTxManager,
    aggregator: EthTxAggregator,
    gas_adjuster: Arc<GasAdjuster>,
}

impl EthSenderTester {
    const WAIT_CONFIRMATIONS: u64 = 10;
    const MAX_BASE_FEE_SAMPLES: usize = 3;

    pub async fn new(
        connection_pool: ConnectionPool,
        history: Vec<u64>,
        non_ordering_confirmations: bool,
<<<<<<< HEAD
        deployment_mode: &DeploymentMode,
=======
        aggregator_operate_4844_mode: bool,
>>>>>>> 0764227a
    ) -> Self {
        let eth_sender_config = ETHSenderConfig::for_tests();
        let contracts_config = ContractsConfig::for_tests();
        let aggregator_config = SenderConfig {
            aggregated_proof_sizes: vec![1],
            ..eth_sender_config.sender.clone()
        };

        let gateway = MockEthereum::default()
            .with_fee_history(
                std::iter::repeat(0)
                    .take(Self::WAIT_CONFIRMATIONS as usize)
                    .chain(history)
                    .collect(),
            )
            .with_non_ordering_confirmation(non_ordering_confirmations)
            .with_call_handler(move |call| {
                assert_eq!(call.contract_address(), contracts_config.l1_multicall3_addr);
                mock_multicall_response()
            });
        gateway.advance_block_number(Self::WAIT_CONFIRMATIONS);
        let gateway = Arc::new(gateway);

        let pubdata_pricing: Arc<dyn PubdataPricing> = match deployment_mode {
            DeploymentMode::Validium => Arc::new(ValidiumPubdataPricing {}),
            DeploymentMode::Rollup => Arc::new(RollupPubdataPricing {}),
        };

        let gas_adjuster = Arc::new(
            GasAdjuster::new(
                gateway.clone(),
                GasAdjusterConfig {
                    max_base_fee_samples: Self::MAX_BASE_FEE_SAMPLES,
                    pricing_formula_parameter_a: 3.0,
                    pricing_formula_parameter_b: 2.0,
                    ..eth_sender_config.gas_adjuster
                },
<<<<<<< HEAD
                pubdata_pricing,
=======
                PubdataSendingMode::Calldata,
>>>>>>> 0764227a
            )
            .await
            .unwrap(),
        );
        let store_factory = ObjectStoreFactory::mock();

        let l1_batch_commit_data_generator: Arc<dyn L1BatchCommitDataGenerator> =
            match deployment_mode {
                DeploymentMode::Validium => Arc::new(ValidiumModeL1BatchCommitDataGenerator {}),
                DeploymentMode::Rollup => Arc::new(RollupModeL1BatchCommitDataGenerator {}),
            };

        let aggregator = EthTxAggregator::new(
            SenderConfig {
                proof_sending_mode: ProofSendingMode::SkipEveryProof,
                ..eth_sender_config.sender.clone()
            },
            // Aggregator - unused
            Aggregator::new(
                aggregator_config.clone(),
                store_factory.create_store().await,
<<<<<<< HEAD
                l1_batch_commit_data_generator.clone(),
=======
                aggregator_operate_4844_mode,
                PubdataDA::Calldata,
>>>>>>> 0764227a
            ),
            gateway.clone(),
            // zkSync contract address
            Address::random(),
            contracts_config.l1_multicall3_addr,
            Address::random(),
            Default::default(),
<<<<<<< HEAD
            l1_batch_commit_data_generator,
=======
            None,
>>>>>>> 0764227a
        )
        .await;

        let manager = EthTxManager::new(
            eth_sender_config.sender,
            gas_adjuster.clone(),
            gateway.clone(),
            None,
        );
        Self {
            gateway,
            manager,
            aggregator,
            gas_adjuster,
            conn: connection_pool,
        }
    }

    async fn storage(&self) -> StorageProcessor<'_> {
        self.conn.access_storage().await.unwrap()
    }

    async fn get_block_numbers(&self) -> L1BlockNumbers {
        let latest = self.gateway.block_number("").await.unwrap().as_u32().into();
        let finalized = latest - Self::WAIT_CONFIRMATIONS as u32;
        L1BlockNumbers {
            finalized,
            latest,
            safe: finalized,
        }
    }
}

fn l1_batch_with_metadata(header: L1BatchHeader) -> L1BatchWithMetadata {
    L1BatchWithMetadata {
        header,
        metadata: default_l1_batch_metadata(),
        raw_published_factory_deps: vec![],
    }
}

fn default_l1_batch_metadata() -> L1BatchMetadata {
    L1BatchMetadata {
        root_hash: Default::default(),
        rollup_last_leaf_index: 0,
        merkle_root_hash: Default::default(),
        initial_writes_compressed: Some(vec![]),
        repeated_writes_compressed: Some(vec![]),
        commitment: Default::default(),
        l2_l1_merkle_root: Default::default(),
        block_meta_params: L1BatchMetaParameters {
            zkporter_is_available: false,
            bootloader_code_hash: Default::default(),
            default_aa_code_hash: Default::default(),
        },
        aux_data_hash: Default::default(),
        meta_parameters_hash: Default::default(),
        pass_through_data_hash: Default::default(),
        events_queue_commitment: Some(H256::zero()),
        bootloader_initial_content_commitment: Some(H256::zero()),
        state_diffs_compressed: vec![],
    }
}

// Tests that we send multiple transactions and confirm them all in one iteration.
<<<<<<< HEAD
#[test_casing(2, [DeploymentMode::Rollup, DeploymentMode::Validium])]
#[tokio::test]
async fn confirm_many(deployment_mode: DeploymentMode) -> anyhow::Result<()> {
    let mut tester = EthSenderTester::new(
        ConnectionPool::test_pool().await,
        vec![10; 100],
        false,
        &deployment_mode,
=======
#[test_casing(2, [false, true])]
#[tokio::test]
async fn confirm_many(aggregator_operate_4844_mode: bool) -> anyhow::Result<()> {
    let connection_pool = ConnectionPool::test_pool().await;
    let mut tester = EthSenderTester::new(
        connection_pool,
        vec![10; 100],
        false,
        aggregator_operate_4844_mode,
>>>>>>> 0764227a
    )
    .await;

    let mut hashes = vec![];

    for _ in 0..5 {
        let tx = tester
            .aggregator
            .save_eth_tx(
                &mut tester.conn.access_storage().await.unwrap(),
                &DUMMY_OPERATION,
                true,
            )
            .await?;
        let hash = tester
            .manager
            .send_eth_tx(
                &mut tester.conn.access_storage().await.unwrap(),
                &tx,
                0,
                L1BlockNumber(tester.gateway.block_number("").await?.as_u32()),
            )
            .await?;
        hashes.push(hash);
    }

    // check that we sent something
    assert_eq!(tester.gateway.sent_tx_count(), 5);
    assert_eq!(
        tester
            .storage()
            .await
            .eth_sender_dal()
            .get_inflight_txs()
            .await
            .unwrap()
            .len(),
        5
    );

    for hash in hashes {
        tester
            .gateway
            .execute_tx(hash, true, EthSenderTester::WAIT_CONFIRMATIONS);
    }

    let to_resend = tester
        .manager
        .monitor_inflight_transactions(
            &mut tester.conn.access_storage().await.unwrap(),
            tester.get_block_numbers().await,
        )
        .await?;

    // check that transaction is marked as accepted
    assert_eq!(
        tester
            .storage()
            .await
            .eth_sender_dal()
            .get_inflight_txs()
            .await
            .unwrap()
            .len(),
        0
    );

    // also check that we didn't try to resend it
    assert!(to_resend.is_none());

    Ok(())
}

// Tests that we resend first un-mined transaction every block with an increased gas price.
#[test_casing(2, [DeploymentMode::Rollup, DeploymentMode::Validium])]
#[tokio::test]
<<<<<<< HEAD
async fn resend_each_block(deployment_mode: DeploymentMode) -> anyhow::Result<()> {
    let mut tester = EthSenderTester::new(
        ConnectionPool::test_pool().await,
        vec![7, 6, 5, 5, 5, 2, 1],
        false,
        &deployment_mode,
    )
    .await;
=======
async fn resend_each_block() -> anyhow::Result<()> {
    let connection_pool = ConnectionPool::test_pool().await;
    let mut tester =
        EthSenderTester::new(connection_pool, vec![7, 6, 5, 5, 5, 2, 1], false, false).await;
>>>>>>> 0764227a

    // after this, median should be 6
    tester.gateway.advance_block_number(3);
    tester.gas_adjuster.keep_updated().await?;

    let block = L1BlockNumber(tester.gateway.block_number("").await?.as_u32());
    let tx = tester
        .aggregator
        .save_eth_tx(
            &mut tester.conn.access_storage().await.unwrap(),
            &DUMMY_OPERATION,
            true,
        )
        .await?;

    let hash = tester
        .manager
        .send_eth_tx(
            &mut tester.conn.access_storage().await.unwrap(),
            &tx,
            0,
            block,
        )
        .await?;

    // check that we sent something and stored it in the db
    assert_eq!(tester.gateway.sent_tx_count(), 1);
    assert_eq!(
        tester
            .storage()
            .await
            .eth_sender_dal()
            .get_inflight_txs()
            .await
            .unwrap()
            .len(),
        1
    );

    let sent_tx = tester
        .gateway
        .get_tx(hash, "")
        .await
        .unwrap()
        .expect("no transaction");
    assert_eq!(sent_tx.hash, hash);
    assert_eq!(sent_tx.nonce, 0.into());
    assert_eq!(
        sent_tx.max_fee_per_gas.unwrap() - sent_tx.max_priority_fee_per_gas.unwrap(),
        18.into() // `6 * 3 * 2^0`
    );

    // now, median is 5
    tester.gateway.advance_block_number(2);
    tester.gas_adjuster.keep_updated().await?;
    let block_numbers = tester.get_block_numbers().await;

    let (to_resend, _) = tester
        .manager
        .monitor_inflight_transactions(
            &mut tester.conn.access_storage().await.unwrap(),
            block_numbers,
        )
        .await?
        .unwrap();

    let resent_hash = tester
        .manager
        .send_eth_tx(
            &mut tester.conn.access_storage().await.unwrap(),
            &to_resend,
            1,
            block_numbers.latest,
        )
        .await?;

    // check that transaction has been resent
    assert_eq!(tester.gateway.sent_tx_count(), 2);
    assert_eq!(
        tester
            .storage()
            .await
            .eth_sender_dal()
            .get_inflight_txs()
            .await
            .unwrap()
            .len(),
        1
    );

    let resent_tx = tester
        .gateway
        .get_tx(resent_hash, "")
        .await
        .unwrap()
        .expect("no transaction");
    assert_eq!(resent_tx.nonce, 0.into());
    assert_eq!(
        resent_tx.max_fee_per_gas.unwrap() - resent_tx.max_priority_fee_per_gas.unwrap(),
        30.into() // `5 * 3 * 2^1`
    );

    Ok(())
}

// Tests that if transaction was mined, but not enough blocks has been mined since,
// we won't mark it as confirmed but also won't resend it.
#[test_casing(2, [DeploymentMode::Rollup, DeploymentMode::Validium])]
#[tokio::test]
<<<<<<< HEAD
async fn dont_resend_already_mined(deployment_mode: DeploymentMode) -> anyhow::Result<()> {
    let mut tester = EthSenderTester::new(
        ConnectionPool::test_pool().await,
        vec![100; 100],
        false,
        &deployment_mode,
    )
    .await;

=======
async fn dont_resend_already_mined() -> anyhow::Result<()> {
    let connection_pool = ConnectionPool::test_pool().await;
    let mut tester = EthSenderTester::new(connection_pool, vec![100; 100], false, false).await;
>>>>>>> 0764227a
    let tx = tester
        .aggregator
        .save_eth_tx(
            &mut tester.conn.access_storage().await.unwrap(),
            &DUMMY_OPERATION,
            true,
        )
        .await
        .unwrap();

    let hash = tester
        .manager
        .send_eth_tx(
            &mut tester.conn.access_storage().await.unwrap(),
            &tx,
            0,
            L1BlockNumber(tester.gateway.block_number("").await.unwrap().as_u32()),
        )
        .await
        .unwrap();

    // check that we sent something and stored it in the db
    assert_eq!(tester.gateway.sent_tx_count(), 1);
    assert_eq!(
        tester
            .storage()
            .await
            .eth_sender_dal()
            .get_inflight_txs()
            .await
            .unwrap()
            .len(),
        1
    );

    // mine the transaction but don't have enough confirmations yet
    tester
        .gateway
        .execute_tx(hash, true, EthSenderTester::WAIT_CONFIRMATIONS - 1);

    let to_resend = tester
        .manager
        .monitor_inflight_transactions(
            &mut tester.conn.access_storage().await.unwrap(),
            tester.get_block_numbers().await,
        )
        .await?;

    // check that transaction is still considered in-flight
    assert_eq!(
        tester
            .storage()
            .await
            .eth_sender_dal()
            .get_inflight_txs()
            .await
            .unwrap()
            .len(),
        1
    );

    // also check that we didn't try to resend it
    assert!(to_resend.is_none());

    Ok(())
}

#[test_casing(2, [DeploymentMode::Rollup, DeploymentMode::Validium])]
#[tokio::test]
<<<<<<< HEAD
async fn three_scenarios(deployment_mode: DeploymentMode) -> anyhow::Result<()> {
    let mut tester = EthSenderTester::new(
        ConnectionPool::test_pool().await,
        vec![100; 100],
        false,
        &deployment_mode,
    )
    .await;

=======
async fn three_scenarios() -> anyhow::Result<()> {
    let connection_pool = ConnectionPool::test_pool().await;
    let mut tester =
        EthSenderTester::new(connection_pool.clone(), vec![100; 100], false, false).await;
>>>>>>> 0764227a
    let mut hashes = vec![];

    for _ in 0..3 {
        let tx = tester
            .aggregator
            .save_eth_tx(
                &mut tester.conn.access_storage().await.unwrap(),
                &DUMMY_OPERATION,
                true,
            )
            .await
            .unwrap();

        let hash = tester
            .manager
            .send_eth_tx(
                &mut tester.conn.access_storage().await.unwrap(),
                &tx,
                0,
                L1BlockNumber(tester.gateway.block_number("").await.unwrap().as_u32()),
            )
            .await
            .unwrap();

        hashes.push(hash);
    }

    // check that we sent something
    assert_eq!(tester.gateway.sent_tx_count(), 3);

    // mined & confirmed
    tester
        .gateway
        .execute_tx(hashes[0], true, EthSenderTester::WAIT_CONFIRMATIONS);
    // mined but not confirmed
    tester
        .gateway
        .execute_tx(hashes[1], true, EthSenderTester::WAIT_CONFIRMATIONS - 1);

    let (to_resend, _) = tester
        .manager
        .monitor_inflight_transactions(
            &mut tester.conn.access_storage().await.unwrap(),
            tester.get_block_numbers().await,
        )
        .await?
        .expect("we should be trying to resend the last tx");

    // check that last 2 transactions are still considered in-flight
    assert_eq!(
        tester
            .storage()
            .await
            .eth_sender_dal()
            .get_inflight_txs()
            .await
            .unwrap()
            .len(),
        2
    );

    // last sent transaction has nonce == 2, because they start from 0
    assert_eq!(to_resend.nonce.0, 2);

    Ok(())
}

#[should_panic(expected = "We can't operate after tx fail")]
#[test_casing(2, [DeploymentMode::Rollup, DeploymentMode::Validium])]
#[tokio::test]
<<<<<<< HEAD
async fn failed_eth_tx(deployment_mode: DeploymentMode) {
    let mut tester = EthSenderTester::new(
        ConnectionPool::test_pool().await,
        vec![100; 100],
        false,
        &deployment_mode,
    )
    .await;
=======
async fn failed_eth_tx() {
    let connection_pool = ConnectionPool::test_pool().await;
    let mut tester =
        EthSenderTester::new(connection_pool.clone(), vec![100; 100], false, false).await;
>>>>>>> 0764227a

    let tx = tester
        .aggregator
        .save_eth_tx(
            &mut tester.conn.access_storage().await.unwrap(),
            &DUMMY_OPERATION,
            true,
        )
        .await
        .unwrap();

    let hash = tester
        .manager
        .send_eth_tx(
            &mut tester.conn.access_storage().await.unwrap(),
            &tx,
            0,
            L1BlockNumber(tester.gateway.block_number("").await.unwrap().as_u32()),
        )
        .await
        .unwrap();

    // fail this tx
    tester
        .gateway
        .execute_tx(hash, false, EthSenderTester::WAIT_CONFIRMATIONS);
    tester
        .manager
        .monitor_inflight_transactions(
            &mut tester.conn.access_storage().await.unwrap(),
            tester.get_block_numbers().await,
        )
        .await
        .unwrap();
}

async fn confirm_tx(tester: &mut EthSenderTester, hash: H256) {
    tester
        .gateway
        .execute_tx(hash, true, EthSenderTester::WAIT_CONFIRMATIONS);
    tester
        .manager
        .monitor_inflight_transactions(
            &mut tester.conn.access_storage().await.unwrap(),
            tester.get_block_numbers().await,
        )
        .await
        .unwrap();
}

async fn send_operation(
    tester: &mut EthSenderTester,
    aggregated_operation: AggregatedOperation,
    confirm: bool,
) -> H256 {
    let tx = tester
        .aggregator
        .save_eth_tx(
            &mut tester.conn.access_storage().await.unwrap(),
            &aggregated_operation,
            false,
        )
        .await
        .unwrap();

    let hash = tester
        .manager
        .send_eth_tx(
            &mut tester.conn.access_storage().await.unwrap(),
            &tx,
            0,
            L1BlockNumber(tester.gateway.block_number("").await.unwrap().as_u32()),
        )
        .await
        .unwrap();

    if confirm {
        confirm_tx(tester, hash).await;
    }
    hash
}

async fn execute_l1_batches(
    tester: &mut EthSenderTester,
    l1_batches: Vec<L1BatchHeader>,
    confirm: bool,
) -> H256 {
    let operation = AggregatedOperation::Execute(ExecuteBatches {
        l1_batches: l1_batches.into_iter().map(l1_batch_with_metadata).collect(),
    });
    send_operation(tester, operation, confirm).await
}

async fn insert_genesis_protocol_version(tester: &EthSenderTester) {
    tester
        .storage()
        .await
        .protocol_versions_dal()
        .save_protocol_version_with_tx(Default::default())
        .await;
}

async fn prove_l1_batch(
    tester: &mut EthSenderTester,
    last_committed_l1_batch: L1BatchHeader,
    l1_batch: L1BatchHeader,
    confirm: bool,
) -> H256 {
    let operation = AggregatedOperation::PublishProofOnchain(ProveBatches {
        prev_l1_batch: l1_batch_with_metadata(last_committed_l1_batch),
        l1_batches: vec![l1_batch_with_metadata(l1_batch)],
        proofs: vec![],
        should_verify: false,
    });
    send_operation(tester, operation, confirm).await
}

async fn insert_l1_batch(tester: &EthSenderTester, number: L1BatchNumber) -> L1BatchHeader {
    let header = create_l1_batch(number.0);

    // Save L1 batch to the database
    tester
        .storage()
        .await
        .blocks_dal()
        .insert_mock_l1_batch(&header)
        .await
        .unwrap();
    let metadata = default_l1_batch_metadata();
    tester
        .storage()
        .await
        .blocks_dal()
        .save_l1_batch_tree_data(header.number, &metadata.tree_data())
        .await
        .unwrap();
    tester
        .storage()
        .await
        .blocks_dal()
        .save_l1_batch_commitment_artifacts(
            header.number,
            &l1_batch_metadata_to_commitment_artifacts(&metadata),
        )
        .await
        .unwrap();
    header
}

async fn commit_l1_batch(
    tester: &mut EthSenderTester,
    last_committed_l1_batch: L1BatchHeader,
    l1_batch: L1BatchHeader,
    confirm: bool,
) -> H256 {
    let operation = AggregatedOperation::Commit(
        l1_batch_with_metadata(last_committed_l1_batch),
        vec![l1_batch_with_metadata(l1_batch)],
    );
    send_operation(tester, operation, confirm).await
}

#[test_casing(2, [DeploymentMode::Rollup, DeploymentMode::Validium])]
#[tokio::test]
<<<<<<< HEAD
async fn correct_order_for_confirmations(deployment_mode: DeploymentMode) -> anyhow::Result<()> {
    let mut tester = EthSenderTester::new(
        ConnectionPool::test_pool().await,
        vec![100; 100],
        false,
        &deployment_mode,
    )
    .await;

=======
async fn correct_order_for_confirmations() -> anyhow::Result<()> {
    let connection_pool = ConnectionPool::test_pool().await;
    let mut tester = EthSenderTester::new(connection_pool, vec![100; 100], true, false).await;
>>>>>>> 0764227a
    insert_genesis_protocol_version(&tester).await;
    let genesis_l1_batch = insert_l1_batch(&tester, L1BatchNumber(0)).await;
    let first_l1_batch = insert_l1_batch(&tester, L1BatchNumber(1)).await;
    let second_l1_batch = insert_l1_batch(&tester, L1BatchNumber(2)).await;

    commit_l1_batch(
        &mut tester,
        genesis_l1_batch.clone(),
        first_l1_batch.clone(),
        true,
    )
    .await;
    prove_l1_batch(
        &mut tester,
        genesis_l1_batch.clone(),
        first_l1_batch.clone(),
        true,
    )
    .await;
    execute_l1_batches(&mut tester, vec![first_l1_batch.clone()], true).await;
    commit_l1_batch(
        &mut tester,
        first_l1_batch.clone(),
        second_l1_batch.clone(),
        true,
    )
    .await;
    prove_l1_batch(
        &mut tester,
        first_l1_batch.clone(),
        second_l1_batch.clone(),
        true,
    )
    .await;

    let l1_batches = tester
        .storage()
        .await
        .blocks_dal()
        .get_ready_for_execute_l1_batches(45, None)
        .await
        .unwrap();
    assert_eq!(l1_batches.len(), 1);
    assert_eq!(l1_batches[0].header.number.0, 2);

    execute_l1_batches(&mut tester, vec![second_l1_batch.clone()], true).await;
    let l1_batches = tester
        .storage()
        .await
        .blocks_dal()
        .get_ready_for_execute_l1_batches(45, None)
        .await
        .unwrap();
    assert_eq!(l1_batches.len(), 0);
    Ok(())
}

#[test_casing(2, [DeploymentMode::Rollup, DeploymentMode::Validium])]
#[tokio::test]
<<<<<<< HEAD
async fn skipped_l1_batch_at_the_start(deployment_mode: DeploymentMode) -> anyhow::Result<()> {
    let mut tester = EthSenderTester::new(
        ConnectionPool::test_pool().await,
        vec![100; 100],
        true,
        &deployment_mode,
    )
    .await;

=======
async fn skipped_l1_batch_at_the_start() -> anyhow::Result<()> {
    let connection_pool = ConnectionPool::test_pool().await;
    let mut tester = EthSenderTester::new(connection_pool, vec![100; 100], true, false).await;
>>>>>>> 0764227a
    insert_genesis_protocol_version(&tester).await;
    let genesis_l1_batch = insert_l1_batch(&tester, L1BatchNumber(0)).await;
    let first_l1_batch = insert_l1_batch(&tester, L1BatchNumber(1)).await;
    let second_l1_batch = insert_l1_batch(&tester, L1BatchNumber(2)).await;

    commit_l1_batch(
        &mut tester,
        genesis_l1_batch.clone(),
        first_l1_batch.clone(),
        true,
    )
    .await;
    prove_l1_batch(
        &mut tester,
        genesis_l1_batch.clone(),
        first_l1_batch.clone(),
        true,
    )
    .await;
    execute_l1_batches(&mut tester, vec![first_l1_batch.clone()], true).await;
    commit_l1_batch(
        &mut tester,
        first_l1_batch.clone(),
        second_l1_batch.clone(),
        true,
    )
    .await;
    prove_l1_batch(
        &mut tester,
        first_l1_batch.clone(),
        second_l1_batch.clone(),
        true,
    )
    .await;
    execute_l1_batches(&mut tester, vec![second_l1_batch.clone()], true).await;

    let third_l1_batch = insert_l1_batch(&tester, L1BatchNumber(3)).await;
    let fourth_l1_batch = insert_l1_batch(&tester, L1BatchNumber(4)).await;
    // DO NOT CONFIRM THIRD BLOCK
    let third_l1_batch_commit_tx_hash = commit_l1_batch(
        &mut tester,
        second_l1_batch.clone(),
        third_l1_batch.clone(),
        false,
    )
    .await;

    prove_l1_batch(
        &mut tester,
        second_l1_batch.clone(),
        third_l1_batch.clone(),
        true,
    )
    .await;
    commit_l1_batch(
        &mut tester,
        third_l1_batch.clone(),
        fourth_l1_batch.clone(),
        true,
    )
    .await;
    prove_l1_batch(
        &mut tester,
        third_l1_batch.clone(),
        fourth_l1_batch.clone(),
        true,
    )
    .await;
    let l1_batches = tester
        .storage()
        .await
        .blocks_dal()
        .get_ready_for_execute_l1_batches(45, Some(unix_timestamp_ms()))
        .await
        .unwrap();
    assert_eq!(l1_batches.len(), 2);

    confirm_tx(&mut tester, third_l1_batch_commit_tx_hash).await;
    let l1_batches = tester
        .storage()
        .await
        .blocks_dal()
        .get_ready_for_execute_l1_batches(45, Some(unix_timestamp_ms()))
        .await
        .unwrap();
    assert_eq!(l1_batches.len(), 2);
    Ok(())
}

#[test_casing(2, [DeploymentMode::Rollup, DeploymentMode::Validium])]
#[tokio::test]
<<<<<<< HEAD
async fn skipped_l1_batch_in_the_middle(deployment_mode: DeploymentMode) -> anyhow::Result<()> {
    let mut tester = EthSenderTester::new(
        ConnectionPool::test_pool().await,
        vec![100; 100],
        true,
        &deployment_mode,
    )
    .await;

=======
async fn skipped_l1_batch_in_the_middle() -> anyhow::Result<()> {
    let connection_pool = ConnectionPool::test_pool().await;
    let mut tester = EthSenderTester::new(connection_pool, vec![100; 100], true, false).await;
>>>>>>> 0764227a
    insert_genesis_protocol_version(&tester).await;
    let genesis_l1_batch = insert_l1_batch(&tester, L1BatchNumber(0)).await;
    let first_l1_batch = insert_l1_batch(&tester, L1BatchNumber(1)).await;
    let second_l1_batch = insert_l1_batch(&tester, L1BatchNumber(2)).await;
    commit_l1_batch(
        &mut tester,
        genesis_l1_batch.clone(),
        first_l1_batch.clone(),
        true,
    )
    .await;
    prove_l1_batch(&mut tester, genesis_l1_batch, first_l1_batch.clone(), true).await;
    execute_l1_batches(&mut tester, vec![first_l1_batch.clone()], true).await;
    commit_l1_batch(
        &mut tester,
        first_l1_batch.clone(),
        second_l1_batch.clone(),
        true,
    )
    .await;
    prove_l1_batch(
        &mut tester,
        first_l1_batch.clone(),
        second_l1_batch.clone(),
        true,
    )
    .await;

    let third_l1_batch = insert_l1_batch(&tester, L1BatchNumber(3)).await;
    let fourth_l1_batch = insert_l1_batch(&tester, L1BatchNumber(4)).await;
    // DO NOT CONFIRM THIRD BLOCK
    let third_l1_batch_commit_tx_hash = commit_l1_batch(
        &mut tester,
        second_l1_batch.clone(),
        third_l1_batch.clone(),
        false,
    )
    .await;

    prove_l1_batch(
        &mut tester,
        second_l1_batch.clone(),
        third_l1_batch.clone(),
        true,
    )
    .await;
    commit_l1_batch(
        &mut tester,
        third_l1_batch.clone(),
        fourth_l1_batch.clone(),
        true,
    )
    .await;
    prove_l1_batch(
        &mut tester,
        third_l1_batch.clone(),
        fourth_l1_batch.clone(),
        true,
    )
    .await;
    let l1_batches = tester
        .storage()
        .await
        .blocks_dal()
        .get_ready_for_execute_l1_batches(45, None)
        .await
        .unwrap();
    // We should return all L1 batches including the third one
    assert_eq!(l1_batches.len(), 3);
    assert_eq!(l1_batches[0].header.number.0, 2);

    confirm_tx(&mut tester, third_l1_batch_commit_tx_hash).await;
    let l1_batches = tester
        .storage()
        .await
        .blocks_dal()
        .get_ready_for_execute_l1_batches(45, None)
        .await
        .unwrap();
    assert_eq!(l1_batches.len(), 3);
    Ok(())
}

#[test_casing(2, [DeploymentMode::Rollup, DeploymentMode::Validium])]
#[tokio::test]
<<<<<<< HEAD
async fn test_parse_multicall_data(deployment_mode: DeploymentMode) {
    let tester = EthSenderTester::new(
        ConnectionPool::test_pool().await,
        vec![100; 100],
        false,
        &deployment_mode,
    )
    .await;

    let original_correct_form_data = Token::Array(vec![
        Token::Tuple(vec![Token::Bool(true), Token::Bytes(vec![1u8; 32])]),
        Token::Tuple(vec![Token::Bool(true), Token::Bytes(vec![2u8; 32])]),
        Token::Tuple(vec![Token::Bool(true), Token::Bytes(vec![3u8; 96])]),
        Token::Tuple(vec![Token::Bool(true), Token::Bytes(vec![4u8; 32])]),
        Token::Tuple(vec![
            Token::Bool(true),
            Token::Bytes(
                H256::from_low_u64_be(ProtocolVersionId::default() as u64)
                    .0
                    .to_vec(),
            ),
        ]),
    ]);
=======
async fn test_parse_multicall_data() {
    let connection_pool = ConnectionPool::test_pool().await;
    let tester = EthSenderTester::new(connection_pool, vec![100; 100], false, false).await;
>>>>>>> 0764227a

    assert!(tester
        .aggregator
        .parse_multicall_data(mock_multicall_response())
        .is_ok());

    let original_wrong_form_data = vec![
        // should contain 5 tuples
        Token::Array(vec![]),
        Token::Array(vec![
            Token::Tuple(vec![]),
            Token::Tuple(vec![]),
            Token::Tuple(vec![]),
        ]),
        Token::Array(vec![Token::Tuple(vec![
            Token::Bool(true),
            Token::Bytes(vec![
                30, 72, 156, 45, 219, 103, 54, 150, 36, 37, 58, 97, 81, 255, 186, 33, 35, 20, 195,
                77, 19, 182, 23, 65, 145, 9, 223, 123, 242, 64, 125, 149,
            ]),
        ])]),
        // should contain 2 tokens in the tuple
        Token::Array(vec![
            Token::Tuple(vec![
                Token::Bool(true),
                Token::Bytes(vec![
                    30, 72, 156, 45, 219, 103, 54, 150, 36, 37, 58, 97, 81, 255, 186, 33, 35, 20,
                    195, 77, 19, 182, 23, 65, 145, 9, 223, 123, 242, 64, 125, 149,
                ]),
                Token::Bytes(vec![]),
            ]),
            Token::Tuple(vec![
                Token::Bool(true),
                Token::Bytes(vec![
                    40, 72, 156, 45, 219, 103, 54, 150, 36, 37, 58, 97, 81, 255, 186, 33, 35, 20,
                    195, 77, 19, 182, 23, 65, 145, 9, 223, 123, 242, 64, 225, 149,
                ]),
            ]),
            Token::Tuple(vec![Token::Bool(true), Token::Bytes(vec![3u8; 96])]),
            Token::Tuple(vec![Token::Bool(true), Token::Bytes(vec![4u8; 20])]),
            Token::Tuple(vec![
                Token::Bool(true),
                Token::Bytes(
                    H256::from_low_u64_be(ProtocolVersionId::default() as u64)
                        .0
                        .to_vec(),
                ),
            ]),
        ]),
    ];

    for wrong_data_instance in original_wrong_form_data {
        assert_matches!(
            tester
                .aggregator
                .parse_multicall_data(wrong_data_instance.clone()),
            Err(ETHSenderError::ParseError(Error::InvalidOutputType(_)))
        );
    }
}

#[test_casing(2, [DeploymentMode::Rollup, DeploymentMode::Validium])]
#[tokio::test]
<<<<<<< HEAD
async fn get_multicall_data(deployment_mode: DeploymentMode) {
    let mut tester = EthSenderTester::new(
        ConnectionPool::test_pool().await,
        vec![100; 100],
        false,
        &deployment_mode,
    )
    .await;

    let multicall_data = tester.aggregator.get_multicall_data().await;
    assert!(multicall_data.is_ok());
=======
async fn get_multicall_data() {
    let connection_pool = ConnectionPool::test_pool().await;
    let mut tester = EthSenderTester::new(connection_pool, vec![100; 100], false, false).await;
    let multicall_data = tester.aggregator.get_multicall_data().await;
    assert!(multicall_data.is_ok());
}

async fn insert_genesis_protocol_version(tester: &EthSenderTester) {
    tester
        .storage()
        .await
        .protocol_versions_dal()
        .save_protocol_version_with_tx(Default::default())
        .await;
}

async fn insert_l1_batch(tester: &EthSenderTester, number: L1BatchNumber) -> L1BatchHeader {
    let header = create_l1_batch(number.0);

    // Save L1 batch to the database
    tester
        .storage()
        .await
        .blocks_dal()
        .insert_mock_l1_batch(&header)
        .await
        .unwrap();
    let metadata = default_l1_batch_metadata();
    tester
        .storage()
        .await
        .blocks_dal()
        .save_l1_batch_tree_data(header.number, &metadata.tree_data())
        .await
        .unwrap();
    tester
        .storage()
        .await
        .blocks_dal()
        .save_l1_batch_commitment_artifacts(
            header.number,
            &l1_batch_metadata_to_commitment_artifacts(&metadata),
        )
        .await
        .unwrap();
    header
}

async fn execute_l1_batches(
    tester: &mut EthSenderTester,
    l1_batches: Vec<L1BatchHeader>,
    confirm: bool,
) -> H256 {
    let operation = AggregatedOperation::Execute(ExecuteBatches {
        l1_batches: l1_batches.into_iter().map(l1_batch_with_metadata).collect(),
    });
    send_operation(tester, operation, confirm).await
}

async fn prove_l1_batch(
    tester: &mut EthSenderTester,
    last_committed_l1_batch: L1BatchHeader,
    l1_batch: L1BatchHeader,
    confirm: bool,
) -> H256 {
    let operation = AggregatedOperation::PublishProofOnchain(ProveBatches {
        prev_l1_batch: l1_batch_with_metadata(last_committed_l1_batch),
        l1_batches: vec![l1_batch_with_metadata(l1_batch)],
        proofs: vec![],
        should_verify: false,
    });
    send_operation(tester, operation, confirm).await
}

async fn commit_l1_batch(
    tester: &mut EthSenderTester,
    last_committed_l1_batch: L1BatchHeader,
    l1_batch: L1BatchHeader,
    confirm: bool,
) -> H256 {
    let operation = AggregatedOperation::Commit(CommitBatches {
        last_committed_l1_batch: l1_batch_with_metadata(last_committed_l1_batch),
        l1_batches: vec![l1_batch_with_metadata(l1_batch)],
        pubdata_da: PubdataDA::Calldata,
    });
    send_operation(tester, operation, confirm).await
}

async fn send_operation(
    tester: &mut EthSenderTester,
    aggregated_operation: AggregatedOperation,
    confirm: bool,
) -> H256 {
    let tx = tester
        .aggregator
        .save_eth_tx(
            &mut tester.conn.access_storage().await.unwrap(),
            &aggregated_operation,
            true,
        )
        .await
        .unwrap();

    let hash = tester
        .manager
        .send_eth_tx(
            &mut tester.conn.access_storage().await.unwrap(),
            &tx,
            0,
            L1BlockNumber(tester.gateway.block_number("").await.unwrap().as_u32()),
        )
        .await
        .unwrap();

    if confirm {
        confirm_tx(tester, hash).await;
    }
    hash
}

async fn confirm_tx(tester: &mut EthSenderTester, hash: H256) {
    tester
        .gateway
        .execute_tx(hash, true, EthSenderTester::WAIT_CONFIRMATIONS);
    tester
        .manager
        .monitor_inflight_transactions(
            &mut tester.conn.access_storage().await.unwrap(),
            tester.get_block_numbers().await,
        )
        .await
        .unwrap();
>>>>>>> 0764227a
}<|MERGE_RESOLUTION|>--- conflicted
+++ resolved
@@ -81,11 +81,8 @@
         connection_pool: ConnectionPool,
         history: Vec<u64>,
         non_ordering_confirmations: bool,
-<<<<<<< HEAD
+        aggregator_operate_4844_mode: bool,
         deployment_mode: &DeploymentMode,
-=======
-        aggregator_operate_4844_mode: bool,
->>>>>>> 0764227a
     ) -> Self {
         let eth_sender_config = ETHSenderConfig::for_tests();
         let contracts_config = ContractsConfig::for_tests();
@@ -123,11 +120,8 @@
                     pricing_formula_parameter_b: 2.0,
                     ..eth_sender_config.gas_adjuster
                 },
-<<<<<<< HEAD
+                PubdataSendingMode::Calldata,
                 pubdata_pricing,
-=======
-                PubdataSendingMode::Calldata,
->>>>>>> 0764227a
             )
             .await
             .unwrap(),
@@ -149,12 +143,9 @@
             Aggregator::new(
                 aggregator_config.clone(),
                 store_factory.create_store().await,
-<<<<<<< HEAD
-                l1_batch_commit_data_generator.clone(),
-=======
                 aggregator_operate_4844_mode,
                 PubdataDA::Calldata,
->>>>>>> 0764227a
+                l1_batch_commit_data_generator.clone(),
             ),
             gateway.clone(),
             // zkSync contract address
@@ -162,11 +153,8 @@
             contracts_config.l1_multicall3_addr,
             Address::random(),
             Default::default(),
-<<<<<<< HEAD
+            None,
             l1_batch_commit_data_generator,
-=======
-            None,
->>>>>>> 0764227a
         )
         .await;
 
@@ -232,26 +220,19 @@
 }
 
 // Tests that we send multiple transactions and confirm them all in one iteration.
-<<<<<<< HEAD
-#[test_casing(2, [DeploymentMode::Rollup, DeploymentMode::Validium])]
+#[test_casing(4, Product(([false, true], [DeploymentMode::Rollup, DeploymentMode::Validium])))]
 #[tokio::test]
-async fn confirm_many(deployment_mode: DeploymentMode) -> anyhow::Result<()> {
-    let mut tester = EthSenderTester::new(
-        ConnectionPool::test_pool().await,
-        vec![10; 100],
-        false,
-        &deployment_mode,
-=======
-#[test_casing(2, [false, true])]
-#[tokio::test]
-async fn confirm_many(aggregator_operate_4844_mode: bool) -> anyhow::Result<()> {
+async fn confirm_many(
+    aggregator_operate_4844_mode: bool,
+    deployment_mode: DeploymentMode,
+) -> anyhow::Result<()> {
     let connection_pool = ConnectionPool::test_pool().await;
     let mut tester = EthSenderTester::new(
         connection_pool,
         vec![10; 100],
         false,
         aggregator_operate_4844_mode,
->>>>>>> 0764227a
+        &deployment_mode,
     )
     .await;
 
@@ -328,21 +309,15 @@
 // Tests that we resend first un-mined transaction every block with an increased gas price.
 #[test_casing(2, [DeploymentMode::Rollup, DeploymentMode::Validium])]
 #[tokio::test]
-<<<<<<< HEAD
 async fn resend_each_block(deployment_mode: DeploymentMode) -> anyhow::Result<()> {
     let mut tester = EthSenderTester::new(
         ConnectionPool::test_pool().await,
         vec![7, 6, 5, 5, 5, 2, 1],
         false,
+        false,
         &deployment_mode,
     )
     .await;
-=======
-async fn resend_each_block() -> anyhow::Result<()> {
-    let connection_pool = ConnectionPool::test_pool().await;
-    let mut tester =
-        EthSenderTester::new(connection_pool, vec![7, 6, 5, 5, 5, 2, 1], false, false).await;
->>>>>>> 0764227a
 
     // after this, median should be 6
     tester.gateway.advance_block_number(3);
@@ -452,21 +427,16 @@
 // we won't mark it as confirmed but also won't resend it.
 #[test_casing(2, [DeploymentMode::Rollup, DeploymentMode::Validium])]
 #[tokio::test]
-<<<<<<< HEAD
 async fn dont_resend_already_mined(deployment_mode: DeploymentMode) -> anyhow::Result<()> {
     let mut tester = EthSenderTester::new(
         ConnectionPool::test_pool().await,
         vec![100; 100],
         false,
+        false,
         &deployment_mode,
     )
     .await;
 
-=======
-async fn dont_resend_already_mined() -> anyhow::Result<()> {
-    let connection_pool = ConnectionPool::test_pool().await;
-    let mut tester = EthSenderTester::new(connection_pool, vec![100; 100], false, false).await;
->>>>>>> 0764227a
     let tx = tester
         .aggregator
         .save_eth_tx(
@@ -536,22 +506,16 @@
 
 #[test_casing(2, [DeploymentMode::Rollup, DeploymentMode::Validium])]
 #[tokio::test]
-<<<<<<< HEAD
 async fn three_scenarios(deployment_mode: DeploymentMode) -> anyhow::Result<()> {
     let mut tester = EthSenderTester::new(
         ConnectionPool::test_pool().await,
         vec![100; 100],
         false,
+        false,
         &deployment_mode,
     )
     .await;
 
-=======
-async fn three_scenarios() -> anyhow::Result<()> {
-    let connection_pool = ConnectionPool::test_pool().await;
-    let mut tester =
-        EthSenderTester::new(connection_pool.clone(), vec![100; 100], false, false).await;
->>>>>>> 0764227a
     let mut hashes = vec![];
 
     for _ in 0..3 {
@@ -622,21 +586,15 @@
 #[should_panic(expected = "We can't operate after tx fail")]
 #[test_casing(2, [DeploymentMode::Rollup, DeploymentMode::Validium])]
 #[tokio::test]
-<<<<<<< HEAD
 async fn failed_eth_tx(deployment_mode: DeploymentMode) {
     let mut tester = EthSenderTester::new(
         ConnectionPool::test_pool().await,
         vec![100; 100],
         false,
+        false,
         &deployment_mode,
     )
     .await;
-=======
-async fn failed_eth_tx() {
-    let connection_pool = ConnectionPool::test_pool().await;
-    let mut tester =
-        EthSenderTester::new(connection_pool.clone(), vec![100; 100], false, false).await;
->>>>>>> 0764227a
 
     let tx = tester
         .aggregator
@@ -673,149 +631,18 @@
         .unwrap();
 }
 
-async fn confirm_tx(tester: &mut EthSenderTester, hash: H256) {
-    tester
-        .gateway
-        .execute_tx(hash, true, EthSenderTester::WAIT_CONFIRMATIONS);
-    tester
-        .manager
-        .monitor_inflight_transactions(
-            &mut tester.conn.access_storage().await.unwrap(),
-            tester.get_block_numbers().await,
-        )
-        .await
-        .unwrap();
-}
-
-async fn send_operation(
-    tester: &mut EthSenderTester,
-    aggregated_operation: AggregatedOperation,
-    confirm: bool,
-) -> H256 {
-    let tx = tester
-        .aggregator
-        .save_eth_tx(
-            &mut tester.conn.access_storage().await.unwrap(),
-            &aggregated_operation,
-            false,
-        )
-        .await
-        .unwrap();
-
-    let hash = tester
-        .manager
-        .send_eth_tx(
-            &mut tester.conn.access_storage().await.unwrap(),
-            &tx,
-            0,
-            L1BlockNumber(tester.gateway.block_number("").await.unwrap().as_u32()),
-        )
-        .await
-        .unwrap();
-
-    if confirm {
-        confirm_tx(tester, hash).await;
-    }
-    hash
-}
-
-async fn execute_l1_batches(
-    tester: &mut EthSenderTester,
-    l1_batches: Vec<L1BatchHeader>,
-    confirm: bool,
-) -> H256 {
-    let operation = AggregatedOperation::Execute(ExecuteBatches {
-        l1_batches: l1_batches.into_iter().map(l1_batch_with_metadata).collect(),
-    });
-    send_operation(tester, operation, confirm).await
-}
-
-async fn insert_genesis_protocol_version(tester: &EthSenderTester) {
-    tester
-        .storage()
-        .await
-        .protocol_versions_dal()
-        .save_protocol_version_with_tx(Default::default())
-        .await;
-}
-
-async fn prove_l1_batch(
-    tester: &mut EthSenderTester,
-    last_committed_l1_batch: L1BatchHeader,
-    l1_batch: L1BatchHeader,
-    confirm: bool,
-) -> H256 {
-    let operation = AggregatedOperation::PublishProofOnchain(ProveBatches {
-        prev_l1_batch: l1_batch_with_metadata(last_committed_l1_batch),
-        l1_batches: vec![l1_batch_with_metadata(l1_batch)],
-        proofs: vec![],
-        should_verify: false,
-    });
-    send_operation(tester, operation, confirm).await
-}
-
-async fn insert_l1_batch(tester: &EthSenderTester, number: L1BatchNumber) -> L1BatchHeader {
-    let header = create_l1_batch(number.0);
-
-    // Save L1 batch to the database
-    tester
-        .storage()
-        .await
-        .blocks_dal()
-        .insert_mock_l1_batch(&header)
-        .await
-        .unwrap();
-    let metadata = default_l1_batch_metadata();
-    tester
-        .storage()
-        .await
-        .blocks_dal()
-        .save_l1_batch_tree_data(header.number, &metadata.tree_data())
-        .await
-        .unwrap();
-    tester
-        .storage()
-        .await
-        .blocks_dal()
-        .save_l1_batch_commitment_artifacts(
-            header.number,
-            &l1_batch_metadata_to_commitment_artifacts(&metadata),
-        )
-        .await
-        .unwrap();
-    header
-}
-
-async fn commit_l1_batch(
-    tester: &mut EthSenderTester,
-    last_committed_l1_batch: L1BatchHeader,
-    l1_batch: L1BatchHeader,
-    confirm: bool,
-) -> H256 {
-    let operation = AggregatedOperation::Commit(
-        l1_batch_with_metadata(last_committed_l1_batch),
-        vec![l1_batch_with_metadata(l1_batch)],
-    );
-    send_operation(tester, operation, confirm).await
-}
-
 #[test_casing(2, [DeploymentMode::Rollup, DeploymentMode::Validium])]
 #[tokio::test]
-<<<<<<< HEAD
 async fn correct_order_for_confirmations(deployment_mode: DeploymentMode) -> anyhow::Result<()> {
     let mut tester = EthSenderTester::new(
         ConnectionPool::test_pool().await,
         vec![100; 100],
+        true,
         false,
         &deployment_mode,
     )
     .await;
 
-=======
-async fn correct_order_for_confirmations() -> anyhow::Result<()> {
-    let connection_pool = ConnectionPool::test_pool().await;
-    let mut tester = EthSenderTester::new(connection_pool, vec![100; 100], true, false).await;
->>>>>>> 0764227a
     insert_genesis_protocol_version(&tester).await;
     let genesis_l1_batch = insert_l1_batch(&tester, L1BatchNumber(0)).await;
     let first_l1_batch = insert_l1_batch(&tester, L1BatchNumber(1)).await;
@@ -875,21 +702,16 @@
 
 #[test_casing(2, [DeploymentMode::Rollup, DeploymentMode::Validium])]
 #[tokio::test]
-<<<<<<< HEAD
 async fn skipped_l1_batch_at_the_start(deployment_mode: DeploymentMode) -> anyhow::Result<()> {
     let mut tester = EthSenderTester::new(
         ConnectionPool::test_pool().await,
         vec![100; 100],
         true,
+        false,
         &deployment_mode,
     )
     .await;
 
-=======
-async fn skipped_l1_batch_at_the_start() -> anyhow::Result<()> {
-    let connection_pool = ConnectionPool::test_pool().await;
-    let mut tester = EthSenderTester::new(connection_pool, vec![100; 100], true, false).await;
->>>>>>> 0764227a
     insert_genesis_protocol_version(&tester).await;
     let genesis_l1_batch = insert_l1_batch(&tester, L1BatchNumber(0)).await;
     let first_l1_batch = insert_l1_batch(&tester, L1BatchNumber(1)).await;
@@ -981,21 +803,16 @@
 
 #[test_casing(2, [DeploymentMode::Rollup, DeploymentMode::Validium])]
 #[tokio::test]
-<<<<<<< HEAD
 async fn skipped_l1_batch_in_the_middle(deployment_mode: DeploymentMode) -> anyhow::Result<()> {
     let mut tester = EthSenderTester::new(
         ConnectionPool::test_pool().await,
         vec![100; 100],
         true,
+        false,
         &deployment_mode,
     )
     .await;
 
-=======
-async fn skipped_l1_batch_in_the_middle() -> anyhow::Result<()> {
-    let connection_pool = ConnectionPool::test_pool().await;
-    let mut tester = EthSenderTester::new(connection_pool, vec![100; 100], true, false).await;
->>>>>>> 0764227a
     insert_genesis_protocol_version(&tester).await;
     let genesis_l1_batch = insert_l1_batch(&tester, L1BatchNumber(0)).await;
     let first_l1_batch = insert_l1_batch(&tester, L1BatchNumber(1)).await;
@@ -1081,35 +898,15 @@
 
 #[test_casing(2, [DeploymentMode::Rollup, DeploymentMode::Validium])]
 #[tokio::test]
-<<<<<<< HEAD
 async fn test_parse_multicall_data(deployment_mode: DeploymentMode) {
     let tester = EthSenderTester::new(
         ConnectionPool::test_pool().await,
         vec![100; 100],
         false,
+        false,
         &deployment_mode,
     )
     .await;
-
-    let original_correct_form_data = Token::Array(vec![
-        Token::Tuple(vec![Token::Bool(true), Token::Bytes(vec![1u8; 32])]),
-        Token::Tuple(vec![Token::Bool(true), Token::Bytes(vec![2u8; 32])]),
-        Token::Tuple(vec![Token::Bool(true), Token::Bytes(vec![3u8; 96])]),
-        Token::Tuple(vec![Token::Bool(true), Token::Bytes(vec![4u8; 32])]),
-        Token::Tuple(vec![
-            Token::Bool(true),
-            Token::Bytes(
-                H256::from_low_u64_be(ProtocolVersionId::default() as u64)
-                    .0
-                    .to_vec(),
-            ),
-        ]),
-    ]);
-=======
-async fn test_parse_multicall_data() {
-    let connection_pool = ConnectionPool::test_pool().await;
-    let tester = EthSenderTester::new(connection_pool, vec![100; 100], false, false).await;
->>>>>>> 0764227a
 
     assert!(tester
         .aggregator
@@ -1173,22 +970,15 @@
 
 #[test_casing(2, [DeploymentMode::Rollup, DeploymentMode::Validium])]
 #[tokio::test]
-<<<<<<< HEAD
 async fn get_multicall_data(deployment_mode: DeploymentMode) {
     let mut tester = EthSenderTester::new(
         ConnectionPool::test_pool().await,
         vec![100; 100],
         false,
+        false,
         &deployment_mode,
     )
     .await;
-
-    let multicall_data = tester.aggregator.get_multicall_data().await;
-    assert!(multicall_data.is_ok());
-=======
-async fn get_multicall_data() {
-    let connection_pool = ConnectionPool::test_pool().await;
-    let mut tester = EthSenderTester::new(connection_pool, vec![100; 100], false, false).await;
     let multicall_data = tester.aggregator.get_multicall_data().await;
     assert!(multicall_data.is_ok());
 }
@@ -1266,11 +1056,11 @@
     l1_batch: L1BatchHeader,
     confirm: bool,
 ) -> H256 {
-    let operation = AggregatedOperation::Commit(CommitBatches {
-        last_committed_l1_batch: l1_batch_with_metadata(last_committed_l1_batch),
-        l1_batches: vec![l1_batch_with_metadata(l1_batch)],
-        pubdata_da: PubdataDA::Calldata,
-    });
+    let operation = AggregatedOperation::Commit(
+        l1_batch_with_metadata(last_committed_l1_batch),
+        vec![l1_batch_with_metadata(l1_batch)],
+        PubdataDA::Calldata,
+    );
     send_operation(tester, operation, confirm).await
 }
 
@@ -1318,5 +1108,4 @@
         )
         .await
         .unwrap();
->>>>>>> 0764227a
 }