//! (Largely) backend-agnostic logic for dealing with Web3 subscriptions.

use chrono::NaiveDateTime;
use futures::FutureExt;
use tokio::{
    sync::{broadcast, mpsc, watch},
    task::JoinHandle,
    time::{interval, Duration},
};
use zksync_dal::{ConnectionPool, Core, CoreDal};
use zksync_types::{L2BlockNumber, H128, H256};
use zksync_web3_decl::{
    jsonrpsee::{
        core::{server::SubscriptionMessage, SubscriptionResult},
        server::IdProvider,
        types::{error::ErrorCode, ErrorObject, SubscriptionId},
        PendingSubscriptionSink, SendTimeoutError, SubscriptionSink,
    },
    namespaces::EthPubSubServer,
    types::{BlockHeader, Log, PubSubFilter, PubSubResult},
};

use super::{
    metrics::{SubscriptionType, PUB_SUB_METRICS},
    namespaces::eth::EVENT_TOPIC_NUMBER_LIMIT,
};

const BROADCAST_CHANNEL_CAPACITY: usize = 1024;
const SUBSCRIPTION_SINK_SEND_TIMEOUT: Duration = Duration::from_secs(1);

#[derive(Debug, Clone, Copy)]
pub struct EthSubscriptionIdProvider;

impl IdProvider for EthSubscriptionIdProvider {
    fn next_id(&self) -> SubscriptionId<'static> {
        let id = H128::random();
        format!("0x{}", hex::encode(id.0)).into()
    }
}

/// Events emitted by the subscription logic. Only used in WebSocket server tests so far.
#[derive(Debug)]
pub(super) enum PubSubEvent {
    Subscribed(SubscriptionType),
    NotifyIterationFinished(SubscriptionType),
    MiniblockAdvanced(SubscriptionType, L2BlockNumber),
}

/// Manager of notifications for a certain type of subscriptions.
#[derive(Debug)]
struct PubSubNotifier {
    sender: broadcast::Sender<Vec<PubSubResult>>,
    connection_pool: ConnectionPool<Core>,
    polling_interval: Duration,
    events_sender: Option<mpsc::UnboundedSender<PubSubEvent>>,
}

impl PubSubNotifier {
<<<<<<< HEAD
    async fn get_starting_miniblock_number(&self) -> anyhow::Result<L2BlockNumber> {
        let mut storage = self
            .connection_pool
            .connection_tagged("api")
            .await
            .context("connection_tagged")?;
        let sealed_miniblock_number = storage.blocks_dal().get_sealed_l2_block_number().await?;
        Ok(match sealed_miniblock_number {
            Some(number) => number,
            None => {
                // We don't have miniblocks in the storage yet. Use the snapshot miniblock number instead.
                let start_info = BlockStartInfo::new(&mut storage).await?;
                let first_miniblock = start_info.first_miniblock(&mut storage).await?;
                L2BlockNumber(first_miniblock.saturating_sub(1))
=======
    // Notifier tasks are spawned independently of the main server task, so we need to wait for
    // Postgres to be non-empty separately.
    async fn get_starting_miniblock_number(
        &self,
        stop_receiver: &mut watch::Receiver<bool>,
    ) -> anyhow::Result<Option<MiniblockNumber>> {
        while !*stop_receiver.borrow_and_update() {
            let mut storage = self.connection_pool.connection_tagged("api").await?;
            if let Some(miniblock_number) =
                storage.blocks_dal().get_sealed_miniblock_number().await?
            {
                return Ok(Some(miniblock_number));
>>>>>>> addf887d
            }
            drop(storage);

            if tokio::time::timeout(self.polling_interval, stop_receiver.changed())
                .await
                .is_ok()
            {
                break;
            }
        }
        Ok(None) // we can only break from the loop if we've received a stop signal
    }

    fn emit_event(&self, event: PubSubEvent) {
        if let Some(sender) = &self.events_sender {
            sender.send(event).ok();
        }
    }
}

impl PubSubNotifier {
    async fn notify_blocks(self, mut stop_receiver: watch::Receiver<bool>) -> anyhow::Result<()> {
        let Some(mut last_block_number) = self
            .get_starting_miniblock_number(&mut stop_receiver)
            .await?
        else {
            tracing::info!("Stop signal received, pubsub_block_notifier is shutting down");
            return Ok(());
        };

        let mut timer = interval(self.polling_interval);
        loop {
            if *stop_receiver.borrow() {
                tracing::info!("Stop signal received, pubsub_block_notifier is shutting down");
                break;
            }
            timer.tick().await;

            let db_latency = PUB_SUB_METRICS.db_poll_latency[&SubscriptionType::Blocks].start();
            let new_blocks = self.new_blocks(last_block_number).await?;
            db_latency.observe();

            if let Some(last_block) = new_blocks.last() {
                last_block_number = L2BlockNumber(last_block.number.unwrap().as_u32());
                let new_blocks = new_blocks.into_iter().map(PubSubResult::Header).collect();
                self.send_pub_sub_results(new_blocks, SubscriptionType::Blocks);
                self.emit_event(PubSubEvent::MiniblockAdvanced(
                    SubscriptionType::Blocks,
                    last_block_number,
                ));
            }
            self.emit_event(PubSubEvent::NotifyIterationFinished(
                SubscriptionType::Blocks,
            ));
        }
        Ok(())
    }

    fn send_pub_sub_results(&self, results: Vec<PubSubResult>, sub_type: SubscriptionType) {
        // Errors only on 0 receivers, but we want to go on if we have 0 subscribers so ignore the error.
        self.sender.send(results).ok();
        PUB_SUB_METRICS.broadcast_channel_len[&sub_type].set(self.sender.len());
    }

    async fn new_blocks(
        &self,
        last_block_number: L2BlockNumber,
    ) -> anyhow::Result<Vec<BlockHeader>> {
        self.connection_pool
            .connection_tagged("api")
            .await?
            .blocks_web3_dal()
            .get_block_headers_after(last_block_number)
            .await
            .map_err(Into::into)
    }

    async fn notify_txs(self, stop_receiver: watch::Receiver<bool>) -> anyhow::Result<()> {
        let mut last_time = chrono::Utc::now().naive_utc();
        let mut timer = interval(self.polling_interval);
        loop {
            if *stop_receiver.borrow() {
                tracing::info!("Stop signal received, pubsub_tx_notifier is shutting down");
                break;
            }
            timer.tick().await;

            let db_latency = PUB_SUB_METRICS.db_poll_latency[&SubscriptionType::Txs].start();
            let new_txs = self.new_txs(last_time).await?;
            db_latency.observe();

            if let Some((new_last_time, _)) = new_txs.last() {
                last_time = *new_last_time;
                let new_txs = new_txs
                    .into_iter()
                    .map(|(_, tx_hash)| PubSubResult::TxHash(tx_hash))
                    .collect();
                self.send_pub_sub_results(new_txs, SubscriptionType::Txs);
            }
            self.emit_event(PubSubEvent::NotifyIterationFinished(SubscriptionType::Txs));
        }
        Ok(())
    }

    async fn new_txs(
        &self,
        last_time: NaiveDateTime,
    ) -> anyhow::Result<Vec<(NaiveDateTime, H256)>> {
        self.connection_pool
            .connection_tagged("api")
            .await?
            .transactions_web3_dal()
            .get_pending_txs_hashes_after(last_time, None)
            .await
            .map_err(Into::into)
    }

    async fn notify_logs(self, mut stop_receiver: watch::Receiver<bool>) -> anyhow::Result<()> {
        let Some(mut last_block_number) = self
            .get_starting_miniblock_number(&mut stop_receiver)
            .await?
        else {
            tracing::info!("Stop signal received, pubsub_logs_notifier is shutting down");
            return Ok(());
        };

        let mut timer = interval(self.polling_interval);
        loop {
            if *stop_receiver.borrow() {
                tracing::info!("Stop signal received, pubsub_logs_notifier is shutting down");
                break;
            }
            timer.tick().await;

            let db_latency = PUB_SUB_METRICS.db_poll_latency[&SubscriptionType::Logs].start();
            let new_logs = self.new_logs(last_block_number).await?;
            db_latency.observe();

            if let Some(last_log) = new_logs.last() {
                last_block_number = L2BlockNumber(last_log.block_number.unwrap().as_u32());
                let new_logs = new_logs.into_iter().map(PubSubResult::Log).collect();
                self.send_pub_sub_results(new_logs, SubscriptionType::Logs);
                self.emit_event(PubSubEvent::MiniblockAdvanced(
                    SubscriptionType::Logs,
                    last_block_number,
                ));
            }
            self.emit_event(PubSubEvent::NotifyIterationFinished(SubscriptionType::Logs));
        }
        Ok(())
    }

    async fn new_logs(&self, last_block_number: L2BlockNumber) -> anyhow::Result<Vec<Log>> {
        self.connection_pool
            .connection_tagged("api")
            .await?
            .events_web3_dal()
            .get_all_logs(last_block_number)
            .await
            .map_err(Into::into)
    }
}

/// Subscription support for Web3 APIs.
pub(super) struct EthSubscribe {
    blocks: broadcast::Sender<Vec<PubSubResult>>,
    transactions: broadcast::Sender<Vec<PubSubResult>>,
    logs: broadcast::Sender<Vec<PubSubResult>>,
    events_sender: Option<mpsc::UnboundedSender<PubSubEvent>>,
}

impl EthSubscribe {
    pub fn new() -> Self {
        let (blocks, _) = broadcast::channel(BROADCAST_CHANNEL_CAPACITY);
        let (transactions, _) = broadcast::channel(BROADCAST_CHANNEL_CAPACITY);
        let (logs, _) = broadcast::channel(BROADCAST_CHANNEL_CAPACITY);

        Self {
            blocks,
            transactions,
            logs,
            events_sender: None,
        }
    }

    pub fn set_events_sender(&mut self, sender: mpsc::UnboundedSender<PubSubEvent>) {
        self.events_sender = Some(sender);
    }

    async fn reject(sink: PendingSubscriptionSink) {
        sink.reject(ErrorObject::borrowed(
            ErrorCode::InvalidParams.code(),
            "Rejecting subscription - invalid parameters provided.",
            None,
        ))
        .await;
    }

    async fn run_subscriber(
        sink: SubscriptionSink,
        subscription_type: SubscriptionType,
        mut receiver: broadcast::Receiver<Vec<PubSubResult>>,
        filter: Option<PubSubFilter>,
    ) {
        let _guard = PUB_SUB_METRICS.active_subscribers[&subscription_type].inc_guard(1);
        let lifetime_latency = PUB_SUB_METRICS.subscriber_lifetime[&subscription_type].start();
        let closed = sink.closed().fuse();
        tokio::pin!(closed);

        loop {
            tokio::select! {
                new_items_result = receiver.recv() => {
                    let new_items = match new_items_result {
                        Ok(items) => items,
                        Err(broadcast::error::RecvError::Closed) => {
                            // The broadcast channel has closed because the notifier task is shut down.
                            // This is fine; we should just stop this task.
                            break;
                        }
                        Err(broadcast::error::RecvError::Lagged(message_count)) => {
                            PUB_SUB_METRICS
                                .skipped_broadcast_messages[&subscription_type]
                                .observe(message_count);
                            break;
                        }
                    };

                    let handle_result = Self::handle_new_items(
                        &sink,
                        subscription_type,
                        new_items,
                        filter.as_ref()
                    )
                    .await;
                    if handle_result.is_err() {
                        PUB_SUB_METRICS.subscriber_send_timeouts[&subscription_type].inc();
                        break;
                    }
                }
                _ = &mut closed => {
                    break;
                }
            }
        }
        lifetime_latency.observe();
    }

    async fn handle_new_items(
        sink: &SubscriptionSink,
        subscription_type: SubscriptionType,
        new_items: Vec<PubSubResult>,
        filter: Option<&PubSubFilter>,
    ) -> Result<(), SendTimeoutError> {
        let notify_latency = PUB_SUB_METRICS.notify_subscribers_latency[&subscription_type].start();
        for item in new_items {
            if let PubSubResult::Log(log) = &item {
                if let Some(filter) = &filter {
                    if !filter.matches(log) {
                        continue;
                    }
                }
            }

            sink.send_timeout(
                SubscriptionMessage::from_json(&item)
                    .expect("PubSubResult always serializable to json;qed"),
                SUBSCRIPTION_SINK_SEND_TIMEOUT,
            )
            .await?;

            PUB_SUB_METRICS.notify[&subscription_type].inc();
        }

        notify_latency.observe();
        Ok(())
    }

    #[tracing::instrument(skip(self, pending_sink))]
    pub async fn sub(
        &self,
        pending_sink: PendingSubscriptionSink,
        sub_type: String,
        params: Option<PubSubFilter>,
    ) {
        let sub_type = match sub_type.as_str() {
            "newHeads" => {
                let Ok(sink) = pending_sink.accept().await else {
                    return;
                };
                let blocks_rx = self.blocks.subscribe();
                tokio::spawn(Self::run_subscriber(
                    sink,
                    SubscriptionType::Blocks,
                    blocks_rx,
                    None,
                ));

                Some(SubscriptionType::Blocks)
            }
            "newPendingTransactions" => {
                let Ok(sink) = pending_sink.accept().await else {
                    return;
                };
                let transactions_rx = self.transactions.subscribe();
                tokio::spawn(Self::run_subscriber(
                    sink,
                    SubscriptionType::Txs,
                    transactions_rx,
                    None,
                ));
                Some(SubscriptionType::Txs)
            }
            "logs" => {
                let filter = params.unwrap_or_default();
                let topic_count = filter.topics.as_ref().map_or(0, Vec::len);

                if topic_count > EVENT_TOPIC_NUMBER_LIMIT {
                    Self::reject(pending_sink).await;
                    None
                } else {
                    let Ok(sink) = pending_sink.accept().await else {
                        return;
                    };
                    let logs_rx = self.logs.subscribe();
                    tokio::spawn(Self::run_subscriber(
                        sink,
                        SubscriptionType::Logs,
                        logs_rx,
                        Some(filter),
                    ));
                    Some(SubscriptionType::Logs)
                }
            }
            "syncing" => {
                let Ok(sink) = pending_sink.accept().await else {
                    return;
                };

                tokio::spawn(async move {
                    sink.send_timeout(
                        SubscriptionMessage::from_json(&PubSubResult::Syncing(false)).unwrap(),
                        SUBSCRIPTION_SINK_SEND_TIMEOUT,
                    )
                    .await
                });
                None
            }
            _ => {
                Self::reject(pending_sink).await;
                None
            }
        };

        if let Some(sub_type) = sub_type {
            if let Some(sender) = &self.events_sender {
                sender.send(PubSubEvent::Subscribed(sub_type)).ok();
            }
        }
    }

    /// Spawns notifier tasks. This should be called once per instance.
    pub fn spawn_notifiers(
        &self,
        connection_pool: ConnectionPool<Core>,
        polling_interval: Duration,
        stop_receiver: watch::Receiver<bool>,
    ) -> Vec<JoinHandle<anyhow::Result<()>>> {
        let mut notifier_tasks = Vec::with_capacity(3);

        let notifier = PubSubNotifier {
            sender: self.blocks.clone(),
            connection_pool: connection_pool.clone(),
            polling_interval,
            events_sender: self.events_sender.clone(),
        };
        let notifier_task = tokio::spawn(notifier.notify_blocks(stop_receiver.clone()));
        notifier_tasks.push(notifier_task);

        let notifier = PubSubNotifier {
            sender: self.transactions.clone(),
            connection_pool: connection_pool.clone(),
            polling_interval,
            events_sender: self.events_sender.clone(),
        };
        let notifier_task = tokio::spawn(notifier.notify_txs(stop_receiver.clone()));
        notifier_tasks.push(notifier_task);

        let notifier = PubSubNotifier {
            sender: self.logs.clone(),
            connection_pool,
            polling_interval,
            events_sender: self.events_sender.clone(),
        };
        let notifier_task = tokio::spawn(notifier.notify_logs(stop_receiver));

        notifier_tasks.push(notifier_task);
        notifier_tasks
    }
}

#[async_trait::async_trait]
impl EthPubSubServer for EthSubscribe {
    async fn subscribe(
        &self,
        pending: PendingSubscriptionSink,
        sub_type: String,
        filter: Option<PubSubFilter>,
    ) -> SubscriptionResult {
        self.sub(pending, sub_type, filter).await;
        Ok(())
    }
}<|MERGE_RESOLUTION|>--- conflicted
+++ resolved
@@ -56,35 +56,18 @@
 }
 
 impl PubSubNotifier {
-<<<<<<< HEAD
-    async fn get_starting_miniblock_number(&self) -> anyhow::Result<L2BlockNumber> {
-        let mut storage = self
-            .connection_pool
-            .connection_tagged("api")
-            .await
-            .context("connection_tagged")?;
-        let sealed_miniblock_number = storage.blocks_dal().get_sealed_l2_block_number().await?;
-        Ok(match sealed_miniblock_number {
-            Some(number) => number,
-            None => {
-                // We don't have miniblocks in the storage yet. Use the snapshot miniblock number instead.
-                let start_info = BlockStartInfo::new(&mut storage).await?;
-                let first_miniblock = start_info.first_miniblock(&mut storage).await?;
-                L2BlockNumber(first_miniblock.saturating_sub(1))
-=======
     // Notifier tasks are spawned independently of the main server task, so we need to wait for
     // Postgres to be non-empty separately.
     async fn get_starting_miniblock_number(
         &self,
         stop_receiver: &mut watch::Receiver<bool>,
-    ) -> anyhow::Result<Option<MiniblockNumber>> {
+    ) -> anyhow::Result<Option<L2BlockNumber>> {
         while !*stop_receiver.borrow_and_update() {
             let mut storage = self.connection_pool.connection_tagged("api").await?;
             if let Some(miniblock_number) =
-                storage.blocks_dal().get_sealed_miniblock_number().await?
+                storage.blocks_dal().get_sealed_l2_block_number().await?
             {
                 return Ok(Some(miniblock_number));
->>>>>>> addf887d
             }
             drop(storage);
 
