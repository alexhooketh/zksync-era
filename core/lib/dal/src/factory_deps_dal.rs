--- conflicted
+++ resolved
@@ -73,12 +73,8 @@
         &mut self,
         bootloader_hash: H256,
         default_aa_hash: H256,
-<<<<<<< HEAD
         evm_simulator_code_hash: Option<H256>,
-    ) -> BaseSystemContracts {
-=======
     ) -> anyhow::Result<BaseSystemContracts> {
->>>>>>> daed70ec
         let bootloader_bytecode = self
             .get_factory_dep(bootloader_hash)
             .await
@@ -99,13 +95,18 @@
             code: bytes_to_be_words(default_aa_bytecode),
             hash: default_aa_hash,
         };
-<<<<<<< HEAD
 
         let evm_simulator = if let Some(hash) = evm_simulator_code_hash {
             let bytecode = self
                 .get_factory_dep(hash)
                 .await
-                .expect("EVM simulator code should be present in the database");
+                .context("failed loading evm simulator code")?
+                .with_context(|| {
+                    format!(
+                        "evm simulator code with hash {hash:?} should be present in the database"
+                    )
+                })?;
+
             SystemContractCode {
                 code: bytes_to_be_words(bytecode),
                 hash,
@@ -114,17 +115,11 @@
             Default::default()
         };
 
-        BaseSystemContracts {
+        Ok(BaseSystemContracts {
             bootloader: bootloader_code,
             default_aa: default_aa_code,
             evm_simulator,
-        }
-=======
-        Ok(BaseSystemContracts {
-            bootloader: bootloader_code,
-            default_aa: default_aa_code,
         })
->>>>>>> daed70ec
     }
 
     /// Returns bytecodes for factory deps with the specified `hashes`.
