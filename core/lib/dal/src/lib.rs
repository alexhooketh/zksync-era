--- conflicted
+++ resolved
@@ -29,11 +29,6 @@
 pub mod basic_witness_input_producer_dal;
 pub mod blocks_dal;
 pub mod blocks_web3_dal;
-<<<<<<< HEAD
-pub mod connection;
-pub mod consensus;
-=======
->>>>>>> daed58ce
 pub mod consensus_dal;
 pub mod contract_verification_dal;
 pub mod eth_sender_dal;
