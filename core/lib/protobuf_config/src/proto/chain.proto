--- conflicted
+++ resolved
@@ -33,12 +33,9 @@
   optional bool save_call_traces = 22; // required
   optional uint64 enum_index_migration_chunk_size = 26; // optional
   optional uint64 max_circuits_per_batch = 27; // required
-<<<<<<< HEAD
   optional uint64 miniblock_max_payload_size = 28; // required
-=======
   reserved 23; reserved "virtual_blocks_interval";
   reserved 24; reserved "virtual_blocks_per_miniblock";
->>>>>>> a8059074
 }
 
 message OperationsManager {
