--- conflicted
+++ resolved
@@ -39,11 +39,9 @@
   optional uint64 mempool_cache_update_interval = 28; // optional
   optional uint64 mempool_cache_size = 29; // optional
   repeated string whitelisted_tokens_for_aa = 30; // optional
-<<<<<<< HEAD
   repeated MaxResponseSizeOverride max_response_body_size_overrides = 31;
-=======
+
   reserved 15; reserved "l1_to_l2_transactions_compatibility_mode";
->>>>>>> cea6578f
 }
 
 
