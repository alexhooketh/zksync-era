use anyhow::Context as _;
<<<<<<< HEAD
use zksync_config::configs::{self, eth_sender::PubdataSendingMode};
=======
use zksync_config::configs::{self};
>>>>>>> cebf55ac
use zksync_protobuf::required;

use crate::{
    proto,
    repr::{read_required_repr, ProtoRepr},
};

impl proto::ProofSendingMode {
    fn new(x: &configs::eth_sender::ProofSendingMode) -> Self {
        use configs::eth_sender::ProofSendingMode as From;
        match x {
            From::OnlyRealProofs => Self::OnlyRealProofs,
            From::OnlySampledProofs => Self::OnlySampledProofs,
            From::SkipEveryProof => Self::SkipEveryProof,
        }
    }

    fn parse(&self) -> configs::eth_sender::ProofSendingMode {
        use configs::eth_sender::ProofSendingMode as To;
        match self {
            Self::OnlyRealProofs => To::OnlyRealProofs,
            Self::OnlySampledProofs => To::OnlySampledProofs,
            Self::SkipEveryProof => To::SkipEveryProof,
        }
    }
}

impl proto::ProofLoadingMode {
    fn new(x: &configs::eth_sender::ProofLoadingMode) -> Self {
        use configs::eth_sender::ProofLoadingMode as From;
        match x {
            From::OldProofFromDb => Self::OldProofFromDb,
            From::FriProofFromGcs => Self::FriProofFromGcs,
        }
    }

    fn parse(&self) -> configs::eth_sender::ProofLoadingMode {
        use configs::eth_sender::ProofLoadingMode as To;
        match self {
            Self::OldProofFromDb => To::OldProofFromDb,
            Self::FriProofFromGcs => To::FriProofFromGcs,
        }
    }
}

impl proto::PubdataSendingMode {
    fn new(x: &configs::eth_sender::PubdataSendingMode) -> Self {
        use configs::eth_sender::PubdataSendingMode as From;
        match x {
            From::Calldata => Self::Calldata,
            From::Blobs => Self::Blobs,
        }
    }

    fn parse(&self) -> configs::eth_sender::PubdataSendingMode {
        use configs::eth_sender::PubdataSendingMode as To;
        match self {
            Self::Calldata => To::Calldata,
            Self::Blobs => To::Blobs,
        }
    }
}

impl ProtoRepr for proto::EthSender {
    type Type = configs::eth_sender::ETHSenderConfig;
    fn read(&self) -> anyhow::Result<Self::Type> {
        Ok(Self::Type {
            sender: read_required_repr(&self.sender).context("sender")?,
            gas_adjuster: read_required_repr(&self.gas_adjuster).context("gas_adjuster")?,
        })
    }

    fn build(this: &Self::Type) -> Self {
        Self {
            sender: Some(ProtoRepr::build(&this.sender)),
            gas_adjuster: Some(ProtoRepr::build(&this.gas_adjuster)),
        }
    }
}

impl ProtoRepr for proto::Sender {
    type Type = configs::eth_sender::SenderConfig;
    fn read(&self) -> anyhow::Result<Self::Type> {
        Ok(Self::Type {
            aggregated_proof_sizes: self
                .aggregated_proof_sizes
                .iter()
                .enumerate()
                .map(|(i, x)| (*x).try_into().context(i))
                .collect::<Result<_, _>>()
                .context("aggregated_proof_sizes")?,
            wait_confirmations: self.wait_confirmations,
            tx_poll_period: *required(&self.tx_poll_period).context("tx_poll_period")?,
            aggregate_tx_poll_period: *required(&self.aggregate_tx_poll_period)
                .context("aggregate_tx_poll_period")?,
            max_txs_in_flight: *required(&self.max_txs_in_flight).context("max_txs_in_flight")?,
            proof_sending_mode: required(&self.proof_sending_mode)
                .and_then(|x| Ok(proto::ProofSendingMode::try_from(*x)?))
                .context("proof_sending_mode")?
                .parse(),
            max_aggregated_tx_gas: *required(&self.max_aggregated_tx_gas)
                .context("max_aggregated_tx_gas")?,
            max_eth_tx_data_size: required(&self.max_eth_tx_data_size)
                .and_then(|x| Ok((*x).try_into()?))
                .context("max_eth_tx_data_size")?,
            max_aggregated_blocks_to_commit: *required(&self.max_aggregated_blocks_to_commit)
                .context("max_aggregated_blocks_to_commit")?,
            max_aggregated_blocks_to_execute: *required(&self.max_aggregated_blocks_to_execute)
                .context("max_aggregated_blocks_to_execute")?,
            aggregated_block_commit_deadline: *required(&self.aggregated_block_commit_deadline)
                .context("aggregated_block_commit_deadline")?,
            aggregated_block_prove_deadline: *required(&self.aggregated_block_prove_deadline)
                .context("aggregated_block_prove_deadline")?,
            aggregated_block_execute_deadline: *required(&self.aggregated_block_execute_deadline)
                .context("aggregated_block_execute_deadline")?,
            timestamp_criteria_max_allowed_lag: required(&self.timestamp_criteria_max_allowed_lag)
                .and_then(|x| Ok((*x).try_into()?))
                .context("timestamp_criteria_max_allowed_lag")?,
            l1_batch_min_age_before_execute_seconds: self.l1_batch_min_age_before_execute_seconds,
            max_acceptable_priority_fee_in_gwei: *required(
                &self.max_acceptable_priority_fee_in_gwei,
            )
            .context("max_acceptable_priority_fee_in_gwei")?,
            proof_loading_mode: required(&self.proof_loading_mode)
                .and_then(|x| Ok(proto::ProofLoadingMode::try_from(*x)?))
                .context("proof_loading_mode")?
                .parse(),
<<<<<<< HEAD
            pubdata_sending_mode: PubdataSendingMode::Calldata,
=======
            pubdata_sending_mode: required(&self.pubdata_sending_mode)
                .and_then(|x| Ok(proto::PubdataSendingMode::try_from(*x)?))
                .context("pubdata_sending_mode")?
                .parse(),
>>>>>>> cebf55ac
        })
    }

    fn build(this: &Self::Type) -> Self {
        Self {
            aggregated_proof_sizes: this
                .aggregated_proof_sizes
                .iter()
                .map(|x| (*x).try_into().unwrap())
                .collect(),
            wait_confirmations: this.wait_confirmations,
            tx_poll_period: Some(this.tx_poll_period),
            aggregate_tx_poll_period: Some(this.aggregate_tx_poll_period),
            max_txs_in_flight: Some(this.max_txs_in_flight),
            proof_sending_mode: Some(proto::ProofSendingMode::new(&this.proof_sending_mode).into()),
            max_aggregated_tx_gas: Some(this.max_aggregated_tx_gas),
            max_eth_tx_data_size: Some(this.max_eth_tx_data_size.try_into().unwrap()),
            max_aggregated_blocks_to_commit: Some(this.max_aggregated_blocks_to_commit),
            max_aggregated_blocks_to_execute: Some(this.max_aggregated_blocks_to_execute),
            aggregated_block_commit_deadline: Some(this.aggregated_block_commit_deadline),
            aggregated_block_prove_deadline: Some(this.aggregated_block_prove_deadline),
            aggregated_block_execute_deadline: Some(this.aggregated_block_execute_deadline),
            timestamp_criteria_max_allowed_lag: Some(
                this.timestamp_criteria_max_allowed_lag.try_into().unwrap(),
            ),
            l1_batch_min_age_before_execute_seconds: this.l1_batch_min_age_before_execute_seconds,
            max_acceptable_priority_fee_in_gwei: Some(this.max_acceptable_priority_fee_in_gwei),
            proof_loading_mode: Some(proto::ProofLoadingMode::new(&this.proof_loading_mode).into()),
            pubdata_sending_mode: Some(
                proto::PubdataSendingMode::new(&this.pubdata_sending_mode).into(),
            ),
        }
    }
}

impl ProtoRepr for proto::GasAdjuster {
    type Type = configs::eth_sender::GasAdjusterConfig;
    fn read(&self) -> anyhow::Result<Self::Type> {
        Ok(Self::Type {
            default_priority_fee_per_gas: *required(&self.default_priority_fee_per_gas)
                .context("default_priority_fee_per_gas")?,
            max_base_fee_samples: required(&self.max_base_fee_samples)
                .and_then(|x| Ok((*x).try_into()?))
                .context("max_base_fee_samples")?,
            pricing_formula_parameter_a: *required(&self.pricing_formula_parameter_a)
                .context("pricing_formula_parameter_a")?,
            pricing_formula_parameter_b: *required(&self.pricing_formula_parameter_b)
                .context("pricing_formula_parameter_b")?,
            internal_l1_pricing_multiplier: *required(&self.internal_l1_pricing_multiplier)
                .context("internal_l1_pricing_multiplier")?,
            internal_enforced_l1_gas_price: self.internal_enforced_l1_gas_price,
            poll_period: *required(&self.poll_period).context("poll_period")?,
            max_l1_gas_price: self.max_l1_gas_price,
        })
    }

    fn build(this: &Self::Type) -> Self {
        Self {
            default_priority_fee_per_gas: Some(this.default_priority_fee_per_gas),
            max_base_fee_samples: Some(this.max_base_fee_samples.try_into().unwrap()),
            pricing_formula_parameter_a: Some(this.pricing_formula_parameter_a),
            pricing_formula_parameter_b: Some(this.pricing_formula_parameter_b),
            internal_l1_pricing_multiplier: Some(this.internal_l1_pricing_multiplier),
            internal_enforced_l1_gas_price: this.internal_enforced_l1_gas_price,
            poll_period: Some(this.poll_period),
            max_l1_gas_price: this.max_l1_gas_price,
        }
    }
}<|MERGE_RESOLUTION|>--- conflicted
+++ resolved
@@ -1,9 +1,5 @@
 use anyhow::Context as _;
-<<<<<<< HEAD
-use zksync_config::configs::{self, eth_sender::PubdataSendingMode};
-=======
 use zksync_config::configs::{self};
->>>>>>> cebf55ac
 use zksync_protobuf::required;
 
 use crate::{
@@ -131,14 +127,10 @@
                 .and_then(|x| Ok(proto::ProofLoadingMode::try_from(*x)?))
                 .context("proof_loading_mode")?
                 .parse(),
-<<<<<<< HEAD
-            pubdata_sending_mode: PubdataSendingMode::Calldata,
-=======
             pubdata_sending_mode: required(&self.pubdata_sending_mode)
                 .and_then(|x| Ok(proto::PubdataSendingMode::try_from(*x)?))
                 .context("pubdata_sending_mode")?
                 .parse(),
->>>>>>> cebf55ac
         })
     }
 
