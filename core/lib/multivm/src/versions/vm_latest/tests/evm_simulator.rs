--- conflicted
+++ resolved
@@ -628,21 +628,6 @@
 }
 
 #[test]
-<<<<<<< HEAD
-fn test_basic_pop_vectors() {
-    // Here we just try to test some small EVM contracts and ensure that they work.
-    assert_eq!(
-        test_evm_vector(
-            vec![
-                // push1 160
-                hex::decode("60").unwrap(),
-                hex::decode("A0").unwrap(),
-                // push1 31
-                hex::decode("60").unwrap(),
-                hex::decode("1F").unwrap(),
-                // pop
-                hex::decode("50").unwrap(),
-=======
 fn test_basic_dup_vectors() {
     // Here we just try to test some small EVM contracts and ensure that they work.
     let evm_output = test_evm_vector(
@@ -849,18 +834,14 @@
                 hex::decode("0A").unwrap(),
                 // lt
                 hex::decode("10").unwrap(),
->>>>>>> 4eb62d66
-                // push0
-                hex::decode("5F").unwrap(),
-                // sstore
-                hex::decode("55").unwrap(),
-            ]
-            .into_iter()
-            .concat()
-        ),
-<<<<<<< HEAD
-        160.into()
-=======
+                // push0
+                hex::decode("5F").unwrap(),
+                // sstore
+                hex::decode("55").unwrap(),
+            ]
+            .into_iter()
+            .concat()
+        ),
         0.into()
     );
     assert_eq!(
@@ -904,33 +885,15 @@
             .concat()
         ),
         0.into()
->>>>>>> 4eb62d66
-    );
-}
-
-#[test]
-<<<<<<< HEAD
-fn test_basic_memory_vectors() {
-=======
+    );
+}
+
+#[test]
 fn test_basic_gt_vectors() {
->>>>>>> 4eb62d66
-    // Here we just try to test some small EVM contracts and ensure that they work.
-    assert_eq!(
-        test_evm_vector(
-            vec![
-<<<<<<< HEAD
-                // push1 255
-                hex::decode("60").unwrap(),
-                hex::decode("FF").unwrap(),
-                // push0
-                hex::decode("5F").unwrap(),
-                // mstore
-                hex::decode("52").unwrap(),
-                // push0
-                hex::decode("5F").unwrap(),
-                // mload
-                hex::decode("51").unwrap(),
-=======
+    // Here we just try to test some small EVM contracts and ensure that they work.
+    assert_eq!(
+        test_evm_vector(
+            vec![
                 // push1 4
                 hex::decode("60").unwrap(),
                 hex::decode("04").unwrap(),
@@ -1008,38 +971,19 @@
                 hex::decode("0D").unwrap(),
                 // slt
                 hex::decode("12").unwrap(),
->>>>>>> 4eb62d66
-                // push0
-                hex::decode("5F").unwrap(),
-                // sstore
-                hex::decode("55").unwrap(),
-            ]
-            .into_iter()
-            .concat()
-        ),
-<<<<<<< HEAD
-        255.into()
-=======
+                // push0
+                hex::decode("5F").unwrap(),
+                // sstore
+                hex::decode("55").unwrap(),
+            ]
+            .into_iter()
+            .concat()
+        ),
         0.into()
->>>>>>> 4eb62d66
-    );
-    assert_eq!(
-        test_evm_vector(
-            vec![
-<<<<<<< HEAD
-                // push1 255
-                hex::decode("60").unwrap(),
-                hex::decode("FF").unwrap(),
-                // push0
-                hex::decode("5F").unwrap(),
-                // mstore
-                hex::decode("52").unwrap(),
-                // push1 2
-                hex::decode("60").unwrap(),
-                hex::decode("02").unwrap(),
-                // mload
-                hex::decode("51").unwrap(),
-=======
+    );
+    assert_eq!(
+        test_evm_vector(
+            vec![
                 // push1 7
                 hex::decode("60").unwrap(),
                 hex::decode("07").unwrap(),
@@ -1070,34 +1014,14 @@
                 hex::decode("3C").unwrap(),
                 // slt
                 hex::decode("12").unwrap(),
->>>>>>> 4eb62d66
-                // push0
-                hex::decode("5F").unwrap(),
-                // sstore
-                hex::decode("55").unwrap(),
-            ]
-            .into_iter()
-            .concat()
-        ),
-<<<<<<< HEAD
-        16_711_680.into()
-    );
-    assert_eq!(
-        test_evm_vector(
-            vec![
-                // push1 255
-                hex::decode("60").unwrap(),
-                hex::decode("FF").unwrap(),
-                // push0
-                hex::decode("5F").unwrap(),
-                // mstore
-                hex::decode("52").unwrap(),
-                // push1 32
-                hex::decode("60").unwrap(),
-                hex::decode("20").unwrap(),
-                // mload
-                hex::decode("51").unwrap(),
-=======
+                // push0
+                hex::decode("5F").unwrap(),
+                // sstore
+                hex::decode("55").unwrap(),
+            ]
+            .into_iter()
+            .concat()
+        ),
         0.into()
     );
 }
@@ -1139,7 +1063,6 @@
                     .unwrap(),
                 // sgt
                 hex::decode("13").unwrap(),
->>>>>>> 4eb62d66
                 // push0
                 hex::decode("5F").unwrap(),
                 // sstore
@@ -1153,20 +1076,6 @@
     assert_eq!(
         test_evm_vector(
             vec![
-<<<<<<< HEAD
-                // push1 255
-                hex::decode("60").unwrap(),
-                hex::decode("FF").unwrap(),
-                // push0
-                hex::decode("5F").unwrap(),
-                // mstore
-                hex::decode("52").unwrap(),
-                // push1 64
-                hex::decode("60").unwrap(),
-                hex::decode("40").unwrap(),
-                // mload
-                hex::decode("51").unwrap(),
-=======
                 // push1 50
                 hex::decode("60").unwrap(),
                 hex::decode("3C").unwrap(),
@@ -1222,7 +1131,6 @@
                 hex::decode("08").unwrap(),
                 // eq
                 hex::decode("14").unwrap(),
->>>>>>> 4eb62d66
                 // push0
                 hex::decode("5F").unwrap(),
                 // sstore
@@ -1233,12 +1141,6 @@
         ),
         0.into()
     );
-<<<<<<< HEAD
-}
-
-#[test]
-fn test_basic_mstore8_vectors() {
-=======
     assert_eq!(
         test_evm_vector(
             vec![
@@ -1264,24 +1166,10 @@
 
 #[test]
 fn test_basic_iszero_vectors() {
->>>>>>> 4eb62d66
-    // Here we just try to test some small EVM contracts and ensure that they work.
-    assert_eq!(
-        test_evm_vector(
-            vec![
-<<<<<<< HEAD
-                // push2 0xFFFF
-                hex::decode("61").unwrap(),
-                hex::decode("FFFF").unwrap(),
-                // push0
-                hex::decode("5F").unwrap(),
-                // mstore8
-                hex::decode("53").unwrap(),
-                // push0
-                hex::decode("5F").unwrap(),
-                // mload
-                hex::decode("51").unwrap(),
-=======
+    // Here we just try to test some small EVM contracts and ensure that they work.
+    assert_eq!(
+        test_evm_vector(
+            vec![
                 // push1 3
                 hex::decode("60").unwrap(),
                 hex::decode("03").unwrap(),
@@ -1304,45 +1192,14 @@
                 hex::decode("5F").unwrap(),
                 // iszero
                 hex::decode("15").unwrap(),
->>>>>>> 4eb62d66
-                // push0
-                hex::decode("5F").unwrap(),
-                // sstore
-                hex::decode("55").unwrap(),
-            ]
-            .into_iter()
-            .concat()
-        ),
-<<<<<<< HEAD
-        h256_to_u256(
-            H256::from_str("FF00000000000000000000000000000000000000000000000000000000000000")
-                .unwrap()
-        )
-        .into()
-    );
-    assert_eq!(
-        test_evm_vector(
-            vec![
-                // push2 0xAAFF
-                hex::decode("61").unwrap(),
-                hex::decode("AAFF").unwrap(),
-                // push0
-                hex::decode("5F").unwrap(),
-                // mstore8
-                hex::decode("53").unwrap(),
-                // push1 0xBB
-                hex::decode("60").unwrap(),
-                hex::decode("BB").unwrap(),
-                // push1 1
-                hex::decode("60").unwrap(),
-                hex::decode("01").unwrap(),
-                // mstore8
-                hex::decode("53").unwrap(),
-                // push0
-                hex::decode("5F").unwrap(),
-                // mload
-                hex::decode("51").unwrap(),
-=======
+                // push0
+                hex::decode("5F").unwrap(),
+                // sstore
+                hex::decode("55").unwrap(),
+            ]
+            .into_iter()
+            .concat()
+        ),
         1.into()
     );
 }
@@ -1406,49 +1263,19 @@
                     .unwrap(),
                 // not
                 hex::decode("19").unwrap(),
->>>>>>> 4eb62d66
-                // push0
-                hex::decode("5F").unwrap(),
-                // sstore
-                hex::decode("55").unwrap(),
-            ]
-            .into_iter()
-            .concat()
-        ),
-<<<<<<< HEAD
-        h256_to_u256(
-            H256::from_str("FFBB000000000000000000000000000000000000000000000000000000000000")
-                .unwrap()
-        )
-        .into()
-=======
+                // push0
+                hex::decode("5F").unwrap(),
+                // sstore
+                hex::decode("55").unwrap(),
+            ]
+            .into_iter()
+            .concat()
+        ),
         0.into()
->>>>>>> 4eb62d66
-    );
-    assert_eq!(
-        test_evm_vector(
-            vec![
-<<<<<<< HEAD
-                // push0
-                hex::decode("5F").unwrap(),
-                // push0
-                hex::decode("5F").unwrap(),
-                // mstore
-                hex::decode("52").unwrap(),
-                // push2 0xAABB
-                hex::decode("61").unwrap(),
-                hex::decode("AABB").unwrap(),
-                // push1 32
-                hex::decode("60").unwrap(),
-                hex::decode("20").unwrap(),
-                // mstore8
-                hex::decode("53").unwrap(),
-                // push1 1
-                hex::decode("60").unwrap(),
-                hex::decode("01").unwrap(),
-                // mload
-                hex::decode("51").unwrap(),
-=======
+    );
+    assert_eq!(
+        test_evm_vector(
+            vec![
                 // push32
                 hex::decode("7F").unwrap(),
                 hex::decode("FFFFFFFFFFFFFFFFFFFFFFFFFFFFFFFFFFFFFFFFFFFFFFFFFFFFFFFFFFFFFFAA")
@@ -1644,20 +1471,246 @@
                 hex::decode("01").unwrap(),
                 // jumpdest
                 hex::decode("5B").unwrap(),
->>>>>>> 4eb62d66
-                // push0
-                hex::decode("5F").unwrap(),
-                // sstore
-                hex::decode("55").unwrap(),
-            ]
-            .into_iter()
-            .concat()
-        ),
-<<<<<<< HEAD
+                // push0
+                hex::decode("5F").unwrap(),
+                // sstore
+                hex::decode("55").unwrap(),
+            ]
+            .into_iter()
+            .concat()
+        ),
+        96.into()
+    );
+}
+
+#[test]
+fn test_basic_pop_vectors() {
+    // Here we just try to test some small EVM contracts and ensure that they work.
+    assert_eq!(
+        test_evm_vector(
+            vec![
+                // push1 160
+                hex::decode("60").unwrap(),
+                hex::decode("A0").unwrap(),
+                // push1 31
+                hex::decode("60").unwrap(),
+                hex::decode("1F").unwrap(),
+                // pop
+                hex::decode("50").unwrap(),
+                // push0
+                hex::decode("5F").unwrap(),
+                // sstore
+                hex::decode("55").unwrap(),
+            ]
+            .into_iter()
+            .concat()
+        ),
+        160.into()
+    );
+}
+
+#[test]
+fn test_basic_memory_vectors() {
+    // Here we just try to test some small EVM contracts and ensure that they work.
+    assert_eq!(
+        test_evm_vector(
+            vec![
+                // push1 255
+                hex::decode("60").unwrap(),
+                hex::decode("FF").unwrap(),
+                // push0
+                hex::decode("5F").unwrap(),
+                // mstore
+                hex::decode("52").unwrap(),
+                // push0
+                hex::decode("5F").unwrap(),
+                // mload
+                hex::decode("51").unwrap(),
+                // push0
+                hex::decode("5F").unwrap(),
+                // sstore
+                hex::decode("55").unwrap(),
+            ]
+            .into_iter()
+            .concat()
+        ),
+        255.into()
+    );
+    assert_eq!(
+        test_evm_vector(
+            vec![
+                // push1 255
+                hex::decode("60").unwrap(),
+                hex::decode("FF").unwrap(),
+                // push0
+                hex::decode("5F").unwrap(),
+                // mstore
+                hex::decode("52").unwrap(),
+                // push1 2
+                hex::decode("60").unwrap(),
+                hex::decode("02").unwrap(),
+                // mload
+                hex::decode("51").unwrap(),
+                // push0
+                hex::decode("5F").unwrap(),
+                // sstore
+                hex::decode("55").unwrap(),
+            ]
+            .into_iter()
+            .concat()
+        ),
+        16_711_680.into()
+    );
+    assert_eq!(
+        test_evm_vector(
+            vec![
+                // push1 255
+                hex::decode("60").unwrap(),
+                hex::decode("FF").unwrap(),
+                // push0
+                hex::decode("5F").unwrap(),
+                // mstore
+                hex::decode("52").unwrap(),
+                // push1 32
+                hex::decode("60").unwrap(),
+                hex::decode("20").unwrap(),
+                // mload
+                hex::decode("51").unwrap(),
+                // push0
+                hex::decode("5F").unwrap(),
+                // sstore
+                hex::decode("55").unwrap(),
+            ]
+            .into_iter()
+            .concat()
+        ),
+        0.into()
+    );
+    assert_eq!(
+        test_evm_vector(
+            vec![
+                // push1 255
+                hex::decode("60").unwrap(),
+                hex::decode("FF").unwrap(),
+                // push0
+                hex::decode("5F").unwrap(),
+                // mstore
+                hex::decode("52").unwrap(),
+                // push1 64
+                hex::decode("60").unwrap(),
+                hex::decode("40").unwrap(),
+                // mload
+                hex::decode("51").unwrap(),
+                // push0
+                hex::decode("5F").unwrap(),
+                // sstore
+                hex::decode("55").unwrap(),
+            ]
+            .into_iter()
+            .concat()
+        ),
+        0.into()
+    );
+}
+
+#[test]
+fn test_basic_mstore8_vectors() {
+    // Here we just try to test some small EVM contracts and ensure that they work.
+    assert_eq!(
+        test_evm_vector(
+            vec![
+                // push2 0xFFFF
+                hex::decode("61").unwrap(),
+                hex::decode("FFFF").unwrap(),
+                // push0
+                hex::decode("5F").unwrap(),
+                // mstore8
+                hex::decode("53").unwrap(),
+                // push0
+                hex::decode("5F").unwrap(),
+                // mload
+                hex::decode("51").unwrap(),
+                // push0
+                hex::decode("5F").unwrap(),
+                // sstore
+                hex::decode("55").unwrap(),
+            ]
+            .into_iter()
+            .concat()
+        ),
+        h256_to_u256(
+            H256::from_str("FF00000000000000000000000000000000000000000000000000000000000000")
+                .unwrap()
+        )
+        .into()
+    );
+    assert_eq!(
+        test_evm_vector(
+            vec![
+                // push2 0xAAFF
+                hex::decode("61").unwrap(),
+                hex::decode("AAFF").unwrap(),
+                // push0
+                hex::decode("5F").unwrap(),
+                // mstore8
+                hex::decode("53").unwrap(),
+                // push1 0xBB
+                hex::decode("60").unwrap(),
+                hex::decode("BB").unwrap(),
+                // push1 1
+                hex::decode("60").unwrap(),
+                hex::decode("01").unwrap(),
+                // mstore8
+                hex::decode("53").unwrap(),
+                // push0
+                hex::decode("5F").unwrap(),
+                // mload
+                hex::decode("51").unwrap(),
+                // push0
+                hex::decode("5F").unwrap(),
+                // sstore
+                hex::decode("55").unwrap(),
+            ]
+            .into_iter()
+            .concat()
+        ),
+        h256_to_u256(
+            H256::from_str("FFBB000000000000000000000000000000000000000000000000000000000000")
+                .unwrap()
+        )
+        .into()
+    );
+    assert_eq!(
+        test_evm_vector(
+            vec![
+                // push0
+                hex::decode("5F").unwrap(),
+                // push0
+                hex::decode("5F").unwrap(),
+                // mstore
+                hex::decode("52").unwrap(),
+                // push2 0xAABB
+                hex::decode("61").unwrap(),
+                hex::decode("AABB").unwrap(),
+                // push1 32
+                hex::decode("60").unwrap(),
+                hex::decode("20").unwrap(),
+                // mstore8
+                hex::decode("53").unwrap(),
+                // push1 1
+                hex::decode("60").unwrap(),
+                hex::decode("01").unwrap(),
+                // mload
+                hex::decode("51").unwrap(),
+                // push0
+                hex::decode("5F").unwrap(),
+                // sstore
+                hex::decode("55").unwrap(),
+            ]
+            .into_iter()
+            .concat()
+        ),
         187.into() // 0xBB
-=======
-        96.into()
->>>>>>> 4eb62d66
     );
 }
 
