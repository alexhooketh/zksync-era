use std::{
    ops::{Div, Sub},
    str::FromStr,
};

use ethabi::{encode, ethereum_types::H264, Contract, Token};
use itertools::Itertools;
use tracing::{instrument::WithSubscriber, Instrument};
// FIXME: 1.4.1 should not be imported from 1.5.0
use zk_evm_1_4_1::sha2::{self};
use zk_evm_1_5_0::zkevm_opcode_defs::{BlobSha256Format, VersionedHashLen32};
use zksync_contracts::{load_contract, read_bytecode, read_evm_bytecode};
use zksync_state::{InMemoryStorage, StorageView};
use zksync_system_constants::CONTRACT_DEPLOYER_ADDRESS;
use zksync_types::{
    get_address_mapping_key, get_code_key, get_deployer_key, get_evm_code_hash_key,
    get_known_code_key,
    utils::{deployed_address_evm_create, deployed_address_evm_create2},
    web3::signing::keccak256,
    AccountTreeId, Address, Execute, StorageKey, H256, U256,
};
use zksync_utils::{
    address_to_h256, bytecode::hash_bytecode, bytes_to_be_words, h256_to_u256, u256_to_h256,
};

use super::tester::VmTester;
use crate::{
    interface::{TxExecutionMode, VmExecutionMode, VmInterface},
    vm_boojum_integration::tracers::dispatcher,
    vm_latest::{
        tests::{
            tester::{DeployContractsTx, TxType, VmTesterBuilder},
            utils::{
                get_balance, key_for_evm_hash, load_test_evm_contract, read_erc20_contract,
                read_test_contract, read_test_evm_bytecode, read_test_evm_simulator,
                verify_required_storage,
            },
        },
        tracers::evm_debug_tracer::EvmDebugTracer,
        utils::{fee::get_batch_base_fee, hash_evm_bytecode},
        HistoryEnabled, ToTracerPointer, TracerDispatcher, TracerPointer,
    },
    vm_m5::storage::Storage,
    HistoryMode,
};

fn insert_evm_contract(storage: &mut InMemoryStorage, mut bytecode: Vec<u8>) -> Address {
    // To avoid problems with correct encoding for these tests, we just pad the bytecode to be divisible by 32.
    while bytecode.len() % 32 != 0 {
        bytecode.push(0);
    }

    let evm_hash = H256(keccak256(&bytecode));

    let padded_bytecode = {
        let mut padded_bytecode: Vec<u8> = vec![];

        let encoded_length = encode(&[Token::Uint(U256::from(bytecode.len()))]);

        padded_bytecode.extend(encoded_length);
        padded_bytecode.extend(bytecode.clone());

        while padded_bytecode.len() % 64 != 32 {
            padded_bytecode.push(0);
        }

        padded_bytecode
    };
    let blob_hash: H256 = hash_evm_bytecode(&padded_bytecode);

    assert!(BlobSha256Format::is_valid(&blob_hash.0));

    // Just some address in user space
    let test_address = Address::from_str("0xde03a0B5963f75f1C8485B355fF6D30f3093BDE7").unwrap();

    let evm_code_hash_key = get_evm_code_hash_key(&test_address);

    storage.set_value(get_code_key(&test_address), blob_hash);
    storage.set_value(get_known_code_key(&blob_hash), u256_to_h256(U256::one()));

    storage.set_value(evm_code_hash_key, evm_hash);

    storage.store_factory_dep(blob_hash, padded_bytecode);

    // Marking bytecode as known

    test_address
}

fn test_evm_vector(mut bytecode: Vec<u8>) -> U256 {
    let mut storage = InMemoryStorage::with_system_contracts(hash_bytecode);

    let test_address = insert_evm_contract(&mut storage, bytecode.clone());

    let mut vm = VmTesterBuilder::new(HistoryEnabled)
        .with_storage(storage)
        .with_execution_mode(TxExecutionMode::VerifyExecute)
        .with_random_rich_accounts(1)
        .build();

    let account = &mut vm.rich_accounts[0];

    let tx = account.get_l2_tx_for_execute(
        Execute {
            contract_address: Some(test_address),
            calldata: vec![],
            value: U256::zero(),
            factory_deps: None,
        },
        None,
    );

    vm.vm.push_transaction(tx);

    let debug_tracer = EvmDebugTracer::new();
    let tracer_ptr = debug_tracer.into_tracer_pointer();
    let tx_result = vm.vm.inspect(tracer_ptr.into(), VmExecutionMode::OneTx);

    assert!(
        !tx_result.result.is_failed(),
        "Transaction wasn't successful"
    );

    let batch_result = vm.vm.execute(VmExecutionMode::Batch);
    assert!(!batch_result.result.is_failed(), "Batch wasn't successful");

    let saved_value = vm.vm.storage.borrow_mut().get_value(&StorageKey::new(
        AccountTreeId::new(test_address),
        H256::zero(),
    ));

    h256_to_u256(saved_value)
}

#[test]
fn test_basic_evm_vectors() {
    // Here we just try to test some small EVM contracts and ensure that they work.
    assert_eq!(
        test_evm_vector(
            vec![
                // push32 1 push32 0 sstore
                hex::decode("7f").unwrap(),
                u256_to_h256(1.into()).0.to_vec(),
                hex::decode("7f").unwrap(),
                H256::zero().0.to_vec(),
                hex::decode("55").unwrap(),
            ]
            .into_iter()
            .concat()
        ),
        1.into()
    );
    assert_eq!(
        test_evm_vector(
            vec![
                // push32 1
                hex::decode("7f").unwrap(),
                u256_to_h256(1.into()).0.to_vec(),
                // push4 15
                hex::decode("63").unwrap(),
                hex::decode("0000000f").unwrap(),
                // add
                hex::decode("01").unwrap(),
                // push1 2
                hex::decode("60").unwrap(),
                hex::decode("02").unwrap(),
                // mul
                hex::decode("02").unwrap(),
                // push0
                hex::decode("5f").unwrap(),
                // binor
                hex::decode("17").unwrap(),
                // push0
                hex::decode("5f").unwrap(),
                // sstore
                hex::decode("55").unwrap(),
            ]
            .into_iter()
            .concat()
        ),
        32.into()
    );
}

#[test]
fn test_basic_div_vectors() {
    // Here we just try to test some small EVM contracts and ensure that they work.
    assert_eq!(
        test_evm_vector(
            vec![
                // push32 6
                hex::decode("7F").unwrap(),
                u256_to_h256(6.into()).0.to_vec(),
                // push32 24
                hex::decode("7F").unwrap(),
                u256_to_h256(24.into()).0.to_vec(),
                // div
                hex::decode("04").unwrap(),
                // push32 0
                hex::decode("7F").unwrap(),
                H256::zero().0.to_vec(),
                // sstore
                hex::decode("55").unwrap(),
            ]
            .into_iter()
            .concat()
        ),
        4.into()
    );
    assert_eq!(
        test_evm_vector(
            vec![
                // push32 3
                hex::decode("7F").unwrap(),
                u256_to_h256(3.into()).0.to_vec(),
                // push32 11
                hex::decode("7F").unwrap(),
                u256_to_h256(11.into()).0.to_vec(),
                // div
                hex::decode("04").unwrap(),
                // push32 0
                hex::decode("7F").unwrap(),
                H256::zero().0.to_vec(),
                // sstore
                hex::decode("55").unwrap(),
            ]
            .into_iter()
            .concat()
        ),
        3.into()
    );
    assert_eq!(
        test_evm_vector(
            vec![
                // push32 0
                hex::decode("7F").unwrap(),
                H256::zero().0.to_vec(),
                // push32 4
                hex::decode("7F").unwrap(),
                u256_to_h256(4.into()).0.to_vec(),
                // div
                hex::decode("04").unwrap(),
                // push32 0
                hex::decode("7F").unwrap(),
                H256::zero().0.to_vec(),
                // sstore
                hex::decode("55").unwrap(),
            ]
            .into_iter()
            .concat()
        ),
        0.into()
    )
}

#[test]
fn test_basic_sdiv_vectors() {
    // Here we just try to test some small EVM contracts and ensure that they work.
    assert_eq!(
        test_evm_vector(
            vec![
                // push2 6
                hex::decode("61").unwrap(),
                hex::decode("0006").unwrap(),
                // push2 -4096
                hex::decode("61").unwrap(),
                hex::decode("F000").unwrap(),
                // sdiv
                hex::decode("05").unwrap(),
                // push0
                hex::decode("5F").unwrap(),
                // sstore
                hex::decode("55").unwrap(),
            ]
            .into_iter()
            .concat()
        ),
        10240.into()
    );
    assert_eq!(
        test_evm_vector(
            vec![
                // push2 0
                hex::decode("61").unwrap(),
                hex::decode("0000").unwrap(),
                // push2 32
                hex::decode("61").unwrap(),
                hex::decode("0020").unwrap(),
                // sdiv
                hex::decode("05").unwrap(),
                // push0
                hex::decode("5F").unwrap(),
                // sstore
                hex::decode("55").unwrap(),
            ]
            .into_iter()
            .concat()
        ),
        0.into()
    );
}

#[test]
fn test_basic_mod_vectors() {
    // Here we just try to test some small EVM contracts and ensure that they work.
    assert_eq!(
        test_evm_vector(
            vec![
                // push1 5
                hex::decode("60").unwrap(),
                hex::decode("05").unwrap(),
                // push1 18
                hex::decode("60").unwrap(),
                hex::decode("12").unwrap(),
                // mod
                hex::decode("06").unwrap(),
                // push0
                hex::decode("5F").unwrap(),
                // sstore
                hex::decode("55").unwrap(),
            ]
            .into_iter()
            .concat()
        ),
        3.into()
    );
    assert_eq!(
        test_evm_vector(
            vec![
                // push0
                hex::decode("5F").unwrap(),
                // push1 7
                hex::decode("60").unwrap(),
                hex::decode("07").unwrap(),
                // mod
                hex::decode("06").unwrap(),
                // push0
                hex::decode("5F").unwrap(),
                // sstore
                hex::decode("55").unwrap(),
            ]
            .into_iter()
            .concat()
        ),
        0.into()
    );
}

#[test]
fn test_basic_smod_vectors() {
    // Here we just try to test some small EVM contracts and ensure that they work.
    assert_eq!(
        test_evm_vector(
            vec![
                // push1 3
                hex::decode("60").unwrap(),
                hex::decode("03").unwrap(),
                // push1 10
                hex::decode("60").unwrap(),
                hex::decode("0A").unwrap(),
                // smod
                hex::decode("07").unwrap(),
                // push0
                hex::decode("5F").unwrap(),
                // sstore
                hex::decode("55").unwrap(),
            ]
            .into_iter()
            .concat()
        ),
        1.into()
    );
    assert_eq!(
        test_evm_vector(
            vec![
                // push2 6
                hex::decode("61").unwrap(),
                hex::decode("0006").unwrap(),
                // push1 -4087
                hex::decode("61").unwrap(),
                hex::decode("F009").unwrap(),
                // smod
                hex::decode("07").unwrap(),
                // push0
                hex::decode("5F").unwrap(),
                // sstore
                hex::decode("55").unwrap(),
            ]
            .into_iter()
            .concat()
        ),
        3.into() // 3
    );
    assert_eq!(
        test_evm_vector(
            vec![
                // push0
                hex::decode("5F").unwrap(),
                // push1 14
                hex::decode("60").unwrap(),
                hex::decode("0E").unwrap(),
                // smod
                hex::decode("07").unwrap(),
                // push0
                hex::decode("5F").unwrap(),
                // sstore
                hex::decode("55").unwrap(),
            ]
            .into_iter()
            .concat()
        ),
        0.into()
    );
}

#[test]
fn test_basic_addmod_vectors() {
    // Here we just try to test some small EVM contracts and ensure that they work.
    assert_eq!(
        test_evm_vector(
            vec![
                // push32 8
                hex::decode("7F").unwrap(),
                u256_to_h256(8.into()).0.to_vec(),
                // push32 7
                hex::decode("7F").unwrap(),
                u256_to_h256(7.into()).0.to_vec(),
                // push32 11
                hex::decode("7F").unwrap(),
                u256_to_h256(11.into()).0.to_vec(),
                // addmod
                hex::decode("08").unwrap(),
                // push32 0
                hex::decode("7F").unwrap(),
                H256::zero().0.to_vec(),
                // sstore
                hex::decode("55").unwrap(),
            ]
            .into_iter()
            .concat()
        ),
        2.into()
    );
    assert_eq!(
        test_evm_vector(
            vec![
                // push32 23
                hex::decode("7F").unwrap(),
                u256_to_h256(23.into()).0.to_vec(),
                // push32 42
                hex::decode("7F").unwrap(),
                u256_to_h256(42.into()).0.to_vec(),
                // push32 27
                hex::decode("7F").unwrap(),
                u256_to_h256(27.into()).0.to_vec(),
                // addmod
                hex::decode("08").unwrap(),
                // push32 0
                hex::decode("7F").unwrap(),
                H256::zero().0.to_vec(),
                // sstore
                hex::decode("55").unwrap(),
            ]
            .into_iter()
            .concat()
        ),
        0.into()
    );
}

#[test]
fn test_basic_mulmod_vectors() {
    // Here we just try to test some small EVM contracts and ensure that they work.
    assert_eq!(
        test_evm_vector(
            vec![
                // push32 6
                hex::decode("7F").unwrap(),
                u256_to_h256(6.into()).0.to_vec(),
                // push32 9
                hex::decode("7F").unwrap(),
                u256_to_h256(9.into()).0.to_vec(),
                // push32 15
                hex::decode("7F").unwrap(),
                u256_to_h256(15.into()).0.to_vec(),
                // mulmod
                hex::decode("09").unwrap(),
                // push32 0
                hex::decode("7F").unwrap(),
                H256::zero().0.to_vec(),
                // sstore
                hex::decode("55").unwrap(),
            ]
            .into_iter()
            .concat()
        ),
        3.into()
    );
    assert_eq!(
        test_evm_vector(
            vec![
                // push32 17
                hex::decode("7F").unwrap(),
                u256_to_h256(17.into()).0.to_vec(),
                // push32 24
                hex::decode("7F").unwrap(),
                u256_to_h256(24.into()).0.to_vec(),
                // push32 34
                hex::decode("7F").unwrap(),
                u256_to_h256(34.into()).0.to_vec(),
                // mulmod
                hex::decode("09").unwrap(),
                // push32 0
                hex::decode("7F").unwrap(),
                H256::zero().0.to_vec(),
                // sstore
                hex::decode("55").unwrap(),
            ]
            .into_iter()
            .concat()
        ),
        0.into()
    );
}

#[test]
fn test_basic_exp_vectors() {
    // Here we just try to test some small EVM contracts and ensure that they work.
    assert_eq!(
        test_evm_vector(
            vec![
                // push32 9
                hex::decode("7F").unwrap(),
                u256_to_h256(9.into()).0.to_vec(),
                // push32 5
                hex::decode("7F").unwrap(),
                u256_to_h256(5.into()).0.to_vec(),
                // exp
                hex::decode("0A").unwrap(),
                // push32 0
                hex::decode("7F").unwrap(),
                H256::zero().0.to_vec(),
                // sstore
                hex::decode("55").unwrap(),
            ]
            .into_iter()
            .concat()
        ),
        1_953_125.into()
    );
    assert_eq!(
        test_evm_vector(
            vec![
                // push32 0
                hex::decode("7F").unwrap(),
                H256::zero().0.to_vec(),
                // push32 19
                hex::decode("7F").unwrap(),
                u256_to_h256(19.into()).0.to_vec(),
                // exp
                hex::decode("0A").unwrap(),
                // push32 0
                hex::decode("7F").unwrap(),
                H256::zero().0.to_vec(),
                // sstore
                hex::decode("55").unwrap(),
            ]
            .into_iter()
            .concat()
        ),
        1.into()
    );
}

#[test]
fn test_basic_signextend_vectors() {
    // Here we just try to test some small EVM contracts and ensure that they work.
    let mut expected_result: [u8; 32] = [0u8; 32];
    hex::decode_to_slice(
        "ffffffffffffffffffffffffffffffffffffffffffffffffffffffffffb4da6c",
        &mut expected_result,
    )
    .unwrap();
    assert_eq!(
        test_evm_vector(
            vec![
                // push32 179,624,556
                hex::decode("7F").unwrap(),
                u256_to_h256(179_624_556.into()).0.to_vec(),
                // push32 2
                hex::decode("7F").unwrap(),
                u256_to_h256(2.into()).0.to_vec(),
                // signextend
                hex::decode("0B").unwrap(),
                // push32 0
                hex::decode("7F").unwrap(),
                H256::zero().0.to_vec(),
                // sstore
                hex::decode("55").unwrap(),
            ]
            .into_iter()
            .concat()
        ),
        h256_to_u256(H256::from_slice(&expected_result))
    );
    assert_eq!(
        test_evm_vector(
            vec![
                // push32 179,624,556
                hex::decode("7F").unwrap(),
                u256_to_h256(179_624_556.into()).0.to_vec(),
                // push32 3
                hex::decode("7F").unwrap(),
                u256_to_h256(3.into()).0.to_vec(),
                // signextend
                hex::decode("0B").unwrap(),
                // push32 0
                hex::decode("7F").unwrap(),
                H256::zero().0.to_vec(),
                // sstore
                hex::decode("55").unwrap(),
            ]
            .into_iter()
            .concat()
        ),
        179_624_556.into()
    );
}

#[test]
fn test_basic_dup_vectors() {
    // Here we just try to test some small EVM contracts and ensure that they work.
    let evm_output = test_evm_vector(
        vec![
            // push32 10
            hex::decode("7F").unwrap(),
            u256_to_h256(10.into()).0.to_vec(),
            // push32 255
            hex::decode("7F").unwrap(),
            u256_to_h256(255.into()).0.to_vec(),
            // push32 100
            hex::decode("7F").unwrap(),
            u256_to_h256(100.into()).0.to_vec(),
            // dup2
            hex::decode("81").unwrap(),
            // push32 0
            hex::decode("7F").unwrap(),
            H256::zero().0.to_vec(),
            // sstore
            hex::decode("55").unwrap(),
        ]
        .into_iter()
        .concat(),
    );

    assert_eq!(evm_output, 255.into());

    assert_eq!(
        test_evm_vector(
            vec![
                // push32 179,624,556
                hex::decode("7F").unwrap(),
                u256_to_h256(179_624_556.into()).0.to_vec(),
                // push1 255
                hex::decode("60").unwrap(),
                hex::decode("FF").unwrap(),
                // push1 3
                hex::decode("60").unwrap(),
                hex::decode("03").unwrap(),
                // push1 255
                hex::decode("60").unwrap(),
                hex::decode("FF").unwrap(),
                // push1 3
                hex::decode("60").unwrap(),
                hex::decode("03").unwrap(),
                // push1 255
                hex::decode("60").unwrap(),
                hex::decode("FF").unwrap(),
                // push1 3
                hex::decode("60").unwrap(),
                hex::decode("03").unwrap(),
                // push1 255
                hex::decode("60").unwrap(),
                hex::decode("FF").unwrap(),
                // push1 3
                hex::decode("60").unwrap(),
                hex::decode("03").unwrap(),
                // push1 255
                hex::decode("60").unwrap(),
                hex::decode("FF").unwrap(),
                // push1 3
                hex::decode("60").unwrap(),
                hex::decode("03").unwrap(),
                // push1 255
                hex::decode("60").unwrap(),
                hex::decode("FF").unwrap(),
                // push1 3
                hex::decode("60").unwrap(),
                hex::decode("03").unwrap(),
                // push1 255
                hex::decode("60").unwrap(),
                hex::decode("FF").unwrap(),
                // push1 3
                hex::decode("60").unwrap(),
                hex::decode("03").unwrap(),
                // push1 255
                hex::decode("60").unwrap(),
                hex::decode("FF").unwrap(),
                // 16 pushes
                // dup16
                hex::decode("8F").unwrap(),
                // push32 0
                hex::decode("7F").unwrap(),
                H256::zero().0.to_vec(),
                // sstore
                hex::decode("55").unwrap(),
            ]
            .into_iter()
            .concat()
        ),
        179_624_556.into()
    );
}

#[test]
fn test_basic_swap_vectors() {
    // Here we just try to test some small EVM contracts and ensure that they work.
    let evm_output = test_evm_vector(
        vec![
            // push32 37
            hex::decode("7F").unwrap(),
            u256_to_h256(37.into()).0.to_vec(),
            // push32 255
            hex::decode("7F").unwrap(),
            u256_to_h256(255.into()).0.to_vec(),
            // push32 100
            hex::decode("7F").unwrap(),
            u256_to_h256(100.into()).0.to_vec(),
            // swap2
            //      input output
            // 1     100     37
            // 2     255    255
            // 3      37    100
            hex::decode("91").unwrap(),
            // push32 0
            hex::decode("7F").unwrap(),
            H256::zero().0.to_vec(),
            // sstore
            hex::decode("55").unwrap(),
        ]
        .into_iter()
        .concat(),
    );
    assert_eq!(evm_output, 37.into());

    let evm_output = vec![
        // push32 179,624,556
        hex::decode("7F").unwrap(),
        u256_to_h256(179_624_556.into()).0.to_vec(),
        // push1 255
        hex::decode("60").unwrap(),
        hex::decode("FF").unwrap(),
        // push1 3
        hex::decode("60").unwrap(),
        hex::decode("03").unwrap(),
        // push1 255
        hex::decode("60").unwrap(),
        hex::decode("FF").unwrap(),
        // push1 3
        hex::decode("60").unwrap(),
        hex::decode("03").unwrap(),
        // push1 255
        hex::decode("60").unwrap(),
        hex::decode("FF").unwrap(),
        // push1 3
        hex::decode("60").unwrap(),
        hex::decode("03").unwrap(),
        // push1 255
        hex::decode("60").unwrap(),
        hex::decode("FF").unwrap(),
        // push1 3
        hex::decode("60").unwrap(),
        hex::decode("03").unwrap(),
        // push1 255
        hex::decode("60").unwrap(),
        hex::decode("FF").unwrap(),
        // push1 3
        hex::decode("60").unwrap(),
        hex::decode("03").unwrap(),
        // push1 255
        hex::decode("60").unwrap(),
        hex::decode("FF").unwrap(),
        // push1 3
        hex::decode("60").unwrap(),
        hex::decode("03").unwrap(),
        // push1 255
        hex::decode("60").unwrap(),
        hex::decode("FF").unwrap(),
        // push1 3
        hex::decode("60").unwrap(),
        hex::decode("03").unwrap(),
        // push1 255
        hex::decode("60").unwrap(),
        hex::decode("FF").unwrap(),
        // 16 pushes
        // push1 10
        hex::decode("60").unwrap(),
        hex::decode("0A").unwrap(),
        // swap16
        hex::decode("9F").unwrap(),
        // push32 0
        hex::decode("7F").unwrap(),
        H256::zero().0.to_vec(),
        // sstore
        hex::decode("55").unwrap(),
    ]
    .into_iter()
    .concat();
    let evm_output = test_evm_vector(evm_output);
    assert_eq!(evm_output, 179_624_556.into());
}

#[test]
fn test_basic_lt_vectors() {
    // Here we just try to test some small EVM contracts and ensure that they work.
    assert_eq!(
        test_evm_vector(
            vec![
                // push1 8
                hex::decode("60").unwrap(),
                hex::decode("08").unwrap(),
                // push1 10
                hex::decode("60").unwrap(),
                hex::decode("0A").unwrap(),
                // lt
                hex::decode("10").unwrap(),
                // push0
                hex::decode("5F").unwrap(),
                // sstore
                hex::decode("55").unwrap(),
            ]
            .into_iter()
            .concat()
        ),
        0.into()
    );
    assert_eq!(
        test_evm_vector(
            vec![
                // push1 24
                hex::decode("60").unwrap(),
                hex::decode("18").unwrap(),
                // push1 10
                hex::decode("60").unwrap(),
                hex::decode("0A").unwrap(),
                // lt
                hex::decode("10").unwrap(),
                // push0
                hex::decode("5F").unwrap(),
                // sstore
                hex::decode("55").unwrap(),
            ]
            .into_iter()
            .concat()
        ),
        1.into()
    );
    assert_eq!(
        test_evm_vector(
            vec![
                // push1 10
                hex::decode("60").unwrap(),
                hex::decode("0A").unwrap(),
                // push1 10
                hex::decode("60").unwrap(),
                hex::decode("0A").unwrap(),
                // lt
                hex::decode("10").unwrap(),
                // push0
                hex::decode("5F").unwrap(),
                // sstore
                hex::decode("55").unwrap(),
            ]
            .into_iter()
            .concat()
        ),
        0.into()
    );
}

#[test]
fn test_basic_gt_vectors() {
    // Here we just try to test some small EVM contracts and ensure that they work.
    assert_eq!(
        test_evm_vector(
            vec![
                // push1 4
                hex::decode("60").unwrap(),
                hex::decode("04").unwrap(),
                // push1 13
                hex::decode("60").unwrap(),
                hex::decode("0D").unwrap(),
                // gt
                hex::decode("11").unwrap(),
                // push0
                hex::decode("5F").unwrap(),
                // sstore
                hex::decode("55").unwrap(),
            ]
            .into_iter()
            .concat()
        ),
        1.into()
    );
    assert_eq!(
        test_evm_vector(
            vec![
                // push1 25
                hex::decode("60").unwrap(),
                hex::decode("19").unwrap(),
                // push1 9
                hex::decode("60").unwrap(),
                hex::decode("09").unwrap(),
                // gt
                hex::decode("11").unwrap(),
                // push0
                hex::decode("5F").unwrap(),
                // sstore
                hex::decode("55").unwrap(),
            ]
            .into_iter()
            .concat()
        ),
        0.into()
    );
    assert_eq!(
        test_evm_vector(
            vec![
                // push1 12
                hex::decode("60").unwrap(),
                hex::decode("0C").unwrap(),
                // push1 12
                hex::decode("60").unwrap(),
                hex::decode("0C").unwrap(),
                // gt
                hex::decode("11").unwrap(),
                // push0
                hex::decode("5F").unwrap(),
                // sstore
                hex::decode("55").unwrap(),
            ]
            .into_iter()
            .concat()
        ),
        0.into()
    );
}

#[test]
fn test_basic_slt_vectors() {
    // Here we just try to test some small EVM contracts and ensure that they work.
    assert_eq!(
        test_evm_vector(
            vec![
                // push32 -3
                hex::decode("7F").unwrap(),
                hex::decode("FFFFFFFFFFFFFFFFFFFFFFFFFFFFFFFFFFFFFFFFFFFFFFFFFFFFFFFFFFFFFFFD")
                    .unwrap(),
                // push1 13
                hex::decode("60").unwrap(),
                hex::decode("0D").unwrap(),
                // slt
                hex::decode("12").unwrap(),
                // push0
                hex::decode("5F").unwrap(),
                // sstore
                hex::decode("55").unwrap(),
            ]
            .into_iter()
            .concat()
        ),
        0.into()
    );
    assert_eq!(
        test_evm_vector(
            vec![
                // push1 7
                hex::decode("60").unwrap(),
                hex::decode("07").unwrap(),
                // push32 -8
                hex::decode("7F").unwrap(),
                hex::decode("FFFFFFFFFFFFFFFFFFFFFFFFFFFFFFFFFFFFFFFFFFFFFFFFFFFFFFFFFFFFFFF8")
                    .unwrap(),
                // slt
                hex::decode("12").unwrap(),
                // push0
                hex::decode("5F").unwrap(),
                // sstore
                hex::decode("55").unwrap(),
            ]
            .into_iter()
            .concat()
        ),
        1.into()
    );
    assert_eq!(
        test_evm_vector(
            vec![
                // push1 50
                hex::decode("60").unwrap(),
                hex::decode("3C").unwrap(),
                // push1 50
                hex::decode("60").unwrap(),
                hex::decode("3C").unwrap(),
                // slt
                hex::decode("12").unwrap(),
                // push0
                hex::decode("5F").unwrap(),
                // sstore
                hex::decode("55").unwrap(),
            ]
            .into_iter()
            .concat()
        ),
        0.into()
    );
}

#[test]
fn test_basic_sgt_vectors() {
    // Here we just try to test some small EVM contracts and ensure that they work.
    assert_eq!(
        test_evm_vector(
            vec![
                // push32 -3
                hex::decode("7F").unwrap(),
                hex::decode("FFFFFFFFFFFFFFFFFFFFFFFFFFFFFFFFFFFFFFFFFFFFFFFFFFFFFFFFFFFFFFFD")
                    .unwrap(),
                // push1 13
                hex::decode("60").unwrap(),
                hex::decode("0D").unwrap(),
                // sgt
                hex::decode("13").unwrap(),
                // push0
                hex::decode("5F").unwrap(),
                // sstore
                hex::decode("55").unwrap(),
            ]
            .into_iter()
            .concat()
        ),
        1.into()
    );
    assert_eq!(
        test_evm_vector(
            vec![
                // push1 7
                hex::decode("60").unwrap(),
                hex::decode("07").unwrap(),
                // push32 -8
                hex::decode("7F").unwrap(),
                hex::decode("FFFFFFFFFFFFFFFFFFFFFFFFFFFFFFFFFFFFFFFFFFFFFFFFFFFFFFFFFFFFFFF8")
                    .unwrap(),
                // sgt
                hex::decode("13").unwrap(),
                // push0
                hex::decode("5F").unwrap(),
                // sstore
                hex::decode("55").unwrap(),
            ]
            .into_iter()
            .concat()
        ),
        0.into()
    );
    assert_eq!(
        test_evm_vector(
            vec![
                // push1 50
                hex::decode("60").unwrap(),
                hex::decode("3C").unwrap(),
                // push1 50
                hex::decode("60").unwrap(),
                hex::decode("3C").unwrap(),
                // sgt
                hex::decode("13").unwrap(),
                // push0
                hex::decode("5F").unwrap(),
                // sstore
                hex::decode("55").unwrap(),
            ]
            .into_iter()
            .concat()
        ),
        0.into()
    );
}

#[test]
fn test_basic_eq_vectors() {
    // Here we just try to test some small EVM contracts and ensure that they work.
    assert_eq!(
        test_evm_vector(
            vec![
                // push1 3
                hex::decode("60").unwrap(),
                hex::decode("03").unwrap(),
                // push1 13
                hex::decode("60").unwrap(),
                hex::decode("0D").unwrap(),
                // eq
                hex::decode("14").unwrap(),
                // push0
                hex::decode("5F").unwrap(),
                // sstore
                hex::decode("55").unwrap(),
            ]
            .into_iter()
            .concat()
        ),
        0.into()
    );
    assert_eq!(
        test_evm_vector(
            vec![
                // push1 7
                hex::decode("60").unwrap(),
                hex::decode("07").unwrap(),
                // push1 8
                hex::decode("60").unwrap(),
                hex::decode("08").unwrap(),
                // eq
                hex::decode("14").unwrap(),
                // push0
                hex::decode("5F").unwrap(),
                // sstore
                hex::decode("55").unwrap(),
            ]
            .into_iter()
            .concat()
        ),
        0.into()
    );
    assert_eq!(
        test_evm_vector(
            vec![
                // push1 50
                hex::decode("60").unwrap(),
                hex::decode("3C").unwrap(),
                // push1 50
                hex::decode("60").unwrap(),
                hex::decode("3C").unwrap(),
                // eq
                hex::decode("14").unwrap(),
                // push0
                hex::decode("5F").unwrap(),
                // sstore
                hex::decode("55").unwrap(),
            ]
            .into_iter()
            .concat()
        ),
        1.into()
    );
}

#[test]
fn test_basic_iszero_vectors() {
    // Here we just try to test some small EVM contracts and ensure that they work.
    assert_eq!(
        test_evm_vector(
            vec![
                // push1 3
                hex::decode("60").unwrap(),
                hex::decode("03").unwrap(),
                // iszero
                hex::decode("15").unwrap(),
                // push0
                hex::decode("5F").unwrap(),
                // sstore
                hex::decode("55").unwrap(),
            ]
            .into_iter()
            .concat()
        ),
        0.into()
    );
    assert_eq!(
        test_evm_vector(
            vec![
                // push0
                hex::decode("5F").unwrap(),
                // iszero
                hex::decode("15").unwrap(),
                // push0
                hex::decode("5F").unwrap(),
                // sstore
                hex::decode("55").unwrap(),
            ]
            .into_iter()
            .concat()
        ),
        1.into()
    );
}

#[test]
fn test_basic_xor_vectors() {
    // Here we just try to test some small EVM contracts and ensure that they work.
    assert_eq!(
        test_evm_vector(
            vec![
                // push1 51
                hex::decode("60").unwrap(),
                hex::decode("33").unwrap(),
                // push1 18
                hex::decode("60").unwrap(),
                hex::decode("12").unwrap(),
                // xor
                hex::decode("18").unwrap(),
                // push0
                hex::decode("5F").unwrap(),
                // sstore
                hex::decode("55").unwrap(),
            ]
            .into_iter()
            .concat()
        ),
        33.into()
    );
    assert_eq!(
        test_evm_vector(
            vec![
                // push1 3
                hex::decode("60").unwrap(),
                hex::decode("03").unwrap(),
                // push1 12
                hex::decode("60").unwrap(),
                hex::decode("0C").unwrap(),
                // xor
                hex::decode("18").unwrap(),
                // push0
                hex::decode("5F").unwrap(),
                // sstore
                hex::decode("55").unwrap(),
            ]
            .into_iter()
            .concat()
        ),
        15.into()
    );
}

#[test]
fn test_basic_not_vectors() {
    // Here we just try to test some small EVM contracts and ensure that they work.
    assert_eq!(
        test_evm_vector(
            vec![
                // push32 MAX
                hex::decode("7F").unwrap(),
                hex::decode("FFFFFFFFFFFFFFFFFFFFFFFFFFFFFFFFFFFFFFFFFFFFFFFFFFFFFFFFFFFFFFFF")
                    .unwrap(),
                // not
                hex::decode("19").unwrap(),
                // push0
                hex::decode("5F").unwrap(),
                // sstore
                hex::decode("55").unwrap(),
            ]
            .into_iter()
            .concat()
        ),
        0.into()
    );
    assert_eq!(
        test_evm_vector(
            vec![
                // push32
                hex::decode("7F").unwrap(),
                hex::decode("FFFFFFFFFFFFFFFFFFFFFFFFFFFFFFFFFFFFFFFFFFFFFFFFFFFFFFFFFFFFFFAA")
                    .unwrap(),
                // not
                hex::decode("19").unwrap(),
                // push0
                hex::decode("5F").unwrap(),
                // sstore
                hex::decode("55").unwrap(),
            ]
            .into_iter()
            .concat()
        ),
        85.into()
    );
}

#[test]
fn test_basic_byte_vectors() {
    // Here we just try to test some small EVM contracts and ensure that they work.
    assert_eq!(
        test_evm_vector(
            vec![
                // push1 255
                hex::decode("60").unwrap(),
                hex::decode("FF").unwrap(),
                // push1 31
                hex::decode("60").unwrap(),
                hex::decode("1F").unwrap(),
                // byte
                hex::decode("1A").unwrap(),
                // push0
                hex::decode("5F").unwrap(),
                // sstore
                hex::decode("55").unwrap(),
            ]
            .into_iter()
            .concat()
        ),
        255.into()
    );
    assert_eq!(
        test_evm_vector(
            vec![
                // push2 A1FF
                hex::decode("61").unwrap(),
                hex::decode("A1FF").unwrap(),
                // push1 30
                hex::decode("60").unwrap(),
                hex::decode("1E").unwrap(),
                // byte
                hex::decode("1A").unwrap(),
                // push0
                hex::decode("5F").unwrap(),
                // sstore
                hex::decode("55").unwrap(),
            ]
            .into_iter()
            .concat()
        ),
        161.into()
    );
    assert_eq!(
        test_evm_vector(
            vec![
                // push32
                hex::decode("7F").unwrap(),
                hex::decode("B2FFFFFFFFFFFFFFFFFFFFFFFFFFFFFFFFFFFFFFFFFFFFFFFFFFFFFFFFFFFFFF")
                    .unwrap(),
                // push0
                hex::decode("5F").unwrap(),
                // byte
                hex::decode("1A").unwrap(),
                // push0
                hex::decode("5F").unwrap(),
                // sstore
                hex::decode("55").unwrap(),
            ]
            .into_iter()
            .concat()
        ),
        178.into()
    );
    assert_eq!(
        test_evm_vector(
            vec![
                // push32
                hex::decode("7F").unwrap(),
                hex::decode("B2FFFFFFFFFFFFFFFFFFFFFFFFFFFFFFFFFFFFFFFFFFFFFFFFFFFFFFFFFFFFFF")
                    .unwrap(),
                // push1 32
                hex::decode("60").unwrap(),
                hex::decode("20").unwrap(),
                // byte
                hex::decode("1A").unwrap(),
                // push0
                hex::decode("5F").unwrap(),
                // sstore
                hex::decode("55").unwrap(),
            ]
            .into_iter()
            .concat()
        ),
        0.into()
    );
}

#[test]
fn test_basic_jump_vectors() {
    // Here we just try to test some small EVM contracts and ensure that they work.
    assert_eq!(
        test_evm_vector(
            vec![
                // push1 32
                hex::decode("60").unwrap(),
                hex::decode("20").unwrap(),
                // push1 64
                hex::decode("60").unwrap(),
                hex::decode("40").unwrap(),
                // push1 8
                hex::decode("60").unwrap(),
                hex::decode("08").unwrap(),
                // jump
                hex::decode("56").unwrap(),
                // add
                hex::decode("01").unwrap(),
                // jumpdest
                hex::decode("5B").unwrap(),
                // push0
                hex::decode("5F").unwrap(),
                // sstore
                hex::decode("55").unwrap(),
            ]
            .into_iter()
            .concat()
        ),
        64.into()
    );
}

#[test]
fn test_basic_jumpi_vectors() {
    // Here we just try to test some small EVM contracts and ensure that they work.
    assert_eq!(
        test_evm_vector(
            vec![
                // push1 32
                hex::decode("60").unwrap(),
                hex::decode("20").unwrap(),
                // push1 64
                hex::decode("60").unwrap(),
                hex::decode("40").unwrap(),
                // push1 1
                hex::decode("60").unwrap(),
                hex::decode("01").unwrap(),
                // push1 10
                hex::decode("60").unwrap(),
                hex::decode("0A").unwrap(),
                // jumpi
                hex::decode("57").unwrap(),
                // add
                hex::decode("01").unwrap(),
                // jumpdest
                hex::decode("5B").unwrap(),
                // push0
                hex::decode("5F").unwrap(),
                // sstore
                hex::decode("55").unwrap(),
            ]
            .into_iter()
            .concat()
        ),
        64.into()
    );
    assert_eq!(
        test_evm_vector(
            vec![
                // push1 32
                hex::decode("60").unwrap(),
                hex::decode("20").unwrap(),
                // push1 64
                hex::decode("60").unwrap(),
                hex::decode("40").unwrap(),
                // push0
                hex::decode("5F").unwrap(),
                // push1 8
                hex::decode("60").unwrap(),
                hex::decode("09").unwrap(),
                // jumpi
                hex::decode("57").unwrap(),
                // add
                hex::decode("01").unwrap(),
                // jumpdest
                hex::decode("5B").unwrap(),
                // push0
                hex::decode("5F").unwrap(),
                // sstore
                hex::decode("55").unwrap(),
            ]
            .into_iter()
            .concat()
        ),
        96.into()
    );
}

#[test]
<<<<<<< HEAD
fn test_basic_address_vectors() {
    assert_eq!(
        test_evm_vector(
            vec![
                // push1 0xFF
                hex::decode("60").unwrap(),
                hex::decode("FF").unwrap(),
                // address
                hex::decode("30").unwrap(),
=======
fn test_basic_pop_vectors() {
    // Here we just try to test some small EVM contracts and ensure that they work.
    assert_eq!(
        test_evm_vector(
            vec![
                // push1 160
                hex::decode("60").unwrap(),
                hex::decode("A0").unwrap(),
                // push1 31
                hex::decode("60").unwrap(),
                hex::decode("1F").unwrap(),
                // pop
                hex::decode("50").unwrap(),
>>>>>>> c8afd454
                // push0
                hex::decode("5F").unwrap(),
                // sstore
                hex::decode("55").unwrap(),
            ]
            .into_iter()
            .concat()
        ),
<<<<<<< HEAD
        h256_to_u256(H256::from(
            Address::from_str("0xde03a0B5963f75f1C8485B355fF6D30f3093BDE7").unwrap()
        ))
        .into()
=======
        160.into()
>>>>>>> c8afd454
    );
}

#[test]
<<<<<<< HEAD
fn test_basic_balance_vectors() {
    assert_eq!(
        test_evm_vector(
            vec![
                // push20 0xde03a0B5963f75f1C8485B355fF6D30f3093BDE7
                hex::decode("73").unwrap(),
                hex::decode("de03a0B5963f75f1C8485B355fF6D30f3093BDE7").unwrap(),
                // balance
                hex::decode("31").unwrap(),
=======
fn test_basic_memory_vectors() {
    // Here we just try to test some small EVM contracts and ensure that they work.
    assert_eq!(
        test_evm_vector(
            vec![
                // push1 255
                hex::decode("60").unwrap(),
                hex::decode("FF").unwrap(),
                // push0
                hex::decode("5F").unwrap(),
                // mstore
                hex::decode("52").unwrap(),
                // push0
                hex::decode("5F").unwrap(),
                // mload
                hex::decode("51").unwrap(),
>>>>>>> c8afd454
                // push0
                hex::decode("5F").unwrap(),
                // sstore
                hex::decode("55").unwrap(),
            ]
            .into_iter()
            .concat()
        ),
<<<<<<< HEAD
        0.into()
    )
}

#[test]
fn test_basic_origin_vectors() {
    assert_ne!(
        test_evm_vector(
            vec![
                // push0
                hex::decode("5F").unwrap(),
                // origin
                hex::decode("32").unwrap(),
=======
        255.into()
    );
    assert_eq!(
        test_evm_vector(
            vec![
                // push1 255
                hex::decode("60").unwrap(),
                hex::decode("FF").unwrap(),
                // push0
                hex::decode("5F").unwrap(),
                // mstore
                hex::decode("52").unwrap(),
                // push1 2
                hex::decode("60").unwrap(),
                hex::decode("02").unwrap(),
                // mload
                hex::decode("51").unwrap(),
>>>>>>> c8afd454
                // push0
                hex::decode("5F").unwrap(),
                // sstore
                hex::decode("55").unwrap(),
            ]
            .into_iter()
            .concat()
        ),
<<<<<<< HEAD
        0.into()
    )
}

#[test]
fn test_basic_pc_vectors() {
    assert_eq!(
        test_evm_vector(
            vec![
                // push1 0xFF
                hex::decode("60").unwrap(),
                hex::decode("FF").unwrap(),
                // pc
                hex::decode("58").unwrap(),
=======
        16_711_680.into()
    );
    assert_eq!(
        test_evm_vector(
            vec![
                // push1 255
                hex::decode("60").unwrap(),
                hex::decode("FF").unwrap(),
                // push0
                hex::decode("5F").unwrap(),
                // mstore
                hex::decode("52").unwrap(),
                // push1 32
                hex::decode("60").unwrap(),
                hex::decode("20").unwrap(),
                // mload
                hex::decode("51").unwrap(),
>>>>>>> c8afd454
                // push0
                hex::decode("5F").unwrap(),
                // sstore
                hex::decode("55").unwrap(),
            ]
            .into_iter()
            .concat()
        ),
<<<<<<< HEAD
        2.into()
=======
        0.into()
>>>>>>> c8afd454
    );
    assert_eq!(
        test_evm_vector(
            vec![
<<<<<<< HEAD
                // push3 0xFFEEDD
                hex::decode("62").unwrap(),
                hex::decode("FFEEDD").unwrap(),
                // pc
                hex::decode("58").unwrap(),
=======
                // push1 255
                hex::decode("60").unwrap(),
                hex::decode("FF").unwrap(),
                // push0
                hex::decode("5F").unwrap(),
                // mstore
                hex::decode("52").unwrap(),
                // push1 64
                hex::decode("60").unwrap(),
                hex::decode("40").unwrap(),
                // mload
                hex::decode("51").unwrap(),
>>>>>>> c8afd454
                // push0
                hex::decode("5F").unwrap(),
                // sstore
                hex::decode("55").unwrap(),
            ]
            .into_iter()
            .concat()
        ),
<<<<<<< HEAD
        4.into()
=======
        0.into()
>>>>>>> c8afd454
    );
}

#[test]
<<<<<<< HEAD
fn test_basic_gas_vectors() {
    // This test will fail when push1 charge gas. Reduce expected value by 3 units.
    assert_eq!(
        test_evm_vector(
            vec![
                // push1 0xFF
                hex::decode("60").unwrap(),
                hex::decode("FF").unwrap(),
                // gas
                hex::decode("5A").unwrap(),
=======
fn test_basic_mstore8_vectors() {
    // Here we just try to test some small EVM contracts and ensure that they work.
    assert_eq!(
        test_evm_vector(
            vec![
                // push2 0xFFFF
                hex::decode("61").unwrap(),
                hex::decode("FFFF").unwrap(),
                // push0
                hex::decode("5F").unwrap(),
                // mstore8
                hex::decode("53").unwrap(),
                // push0
                hex::decode("5F").unwrap(),
                // mload
                hex::decode("51").unwrap(),
>>>>>>> c8afd454
                // push0
                hex::decode("5F").unwrap(),
                // sstore
                hex::decode("55").unwrap(),
            ]
            .into_iter()
            .concat()
        ),
<<<<<<< HEAD
        U256::from_dec_str(
            "115792089237316195423570985008687907853269984665640564039457584007913129639933"
        )
        .unwrap()
        .into()
    );

    // This test will fail when push1 charge gas. Reduce expected value by 12 units.
    assert_eq!(
        test_evm_vector(
            vec![
                // push1 0xFF
                hex::decode("60").unwrap(),
                hex::decode("FF").unwrap(),
                // push1 0xEE
                hex::decode("60").unwrap(),
                hex::decode("EE").unwrap(),
                // push1 0xDD
                hex::decode("60").unwrap(),
                hex::decode("DD").unwrap(),
                // push1 0xCC
                hex::decode("60").unwrap(),
                hex::decode("CC").unwrap(),
                // address
                hex::decode("30").unwrap(),
=======
        h256_to_u256(
            H256::from_str("FF00000000000000000000000000000000000000000000000000000000000000")
                .unwrap()
        )
        .into()
    );
    assert_eq!(
        test_evm_vector(
            vec![
                // push2 0xAAFF
                hex::decode("61").unwrap(),
                hex::decode("AAFF").unwrap(),
                // push0
                hex::decode("5F").unwrap(),
                // mstore8
                hex::decode("53").unwrap(),
                // push1 0xBB
                hex::decode("60").unwrap(),
                hex::decode("BB").unwrap(),
                // push1 1
                hex::decode("60").unwrap(),
                hex::decode("01").unwrap(),
                // mstore8
                hex::decode("53").unwrap(),
                // push0
                hex::decode("5F").unwrap(),
                // mload
                hex::decode("51").unwrap(),
                // push0
                hex::decode("5F").unwrap(),
                // sstore
                hex::decode("55").unwrap(),
            ]
            .into_iter()
            .concat()
        ),
        h256_to_u256(
            H256::from_str("FFBB000000000000000000000000000000000000000000000000000000000000")
                .unwrap()
        )
        .into()
    );
    assert_eq!(
        test_evm_vector(
            vec![
                // push0
                hex::decode("5F").unwrap(),
                // push0
                hex::decode("5F").unwrap(),
                // mstore
                hex::decode("52").unwrap(),
                // push2 0xAABB
                hex::decode("61").unwrap(),
                hex::decode("AABB").unwrap(),
                // push1 32
                hex::decode("60").unwrap(),
                hex::decode("20").unwrap(),
                // mstore8
                hex::decode("53").unwrap(),
                // push1 1
                hex::decode("60").unwrap(),
                hex::decode("01").unwrap(),
                // mload
                hex::decode("51").unwrap(),
                // push0
                hex::decode("5F").unwrap(),
                // sstore
                hex::decode("55").unwrap(),
            ]
            .into_iter()
            .concat()
        ),
        187.into() // 0xBB
    );
}

#[test]
fn test_basic_sload_vectors() {
    // Here we just try to test some small EVM contracts and ensure that they work.
    assert_eq!(
        test_evm_vector(
            vec![
                // push32 0
                hex::decode("7F").unwrap(),
                H256::zero().0.to_vec(),
                // sload
                hex::decode("54").unwrap(),
                // push0
                hex::decode("5F").unwrap(),
                // sstore
                hex::decode("55").unwrap(),
            ]
            .into_iter()
            .concat()
        ),
        0.into()
    );

    assert_eq!(
        test_evm_vector(
            vec![
                // push32 2
                hex::decode("7F").unwrap(),
                u256_to_h256(2.into()).0.to_vec(),
                // push32 0
                hex::decode("7F").unwrap(),
                H256::zero().0.to_vec(),
                // sstore
                hex::decode("55").unwrap(),
                // push32 0
                hex::decode("7F").unwrap(),
                H256::zero().0.to_vec(),
                // sload
                hex::decode("54").unwrap(),
                // push0
                hex::decode("5F").unwrap(),
                // sstore
                hex::decode("55").unwrap(),
            ]
            .into_iter()
            .concat()
        ),
        2.into()
    );
}

#[test]
fn test_sload_gas() {
    // Here we just try to test some small EVM contracts and ensure that they work.
    let initial_gas = U256::MAX;
    let gas_left = test_evm_vector( // sload cold
            vec![
                // push32 0
                hex::decode("7F").unwrap(),
                H256::zero().0.to_vec(),
                // sload
                hex::decode("54").unwrap(),
                // gas
                hex::decode("5A").unwrap(),
                // push0
                hex::decode("5F").unwrap(),
                // sstore
                hex::decode("55").unwrap(),
            ]
            .into_iter()
            .concat()
        );
    assert_eq!(initial_gas - gas_left,U256::from_dec_str("2105").unwrap());

    let gas_left_2 = 
        test_evm_vector( // sstore cold different value + sload warm
            vec![
                // push32 2
                hex::decode("7F").unwrap(),
                u256_to_h256(2.into()).0.to_vec(),
                // push32 0
                hex::decode("7F").unwrap(),
                H256::zero().0.to_vec(),
                // sstore
                hex::decode("55").unwrap(),
                // push32 0
                hex::decode("7F").unwrap(),
                H256::zero().0.to_vec(),
                // sload
                hex::decode("54").unwrap(),
                // gas
                hex::decode("5A").unwrap(),
                // push0
                hex::decode("5F").unwrap(),
                // sstore
                hex::decode("55").unwrap(),
            ]
            .into_iter()
            .concat()
        );
    assert_eq!(initial_gas - gas_left_2,U256::from_dec_str("22211").unwrap());

    let gas_left_3 = 
        test_evm_vector( // sstore cold same value + sload warm
            vec![
                // push32 0
                hex::decode("7F").unwrap(),
                u256_to_h256(0.into()).0.to_vec(),
                // push32 0
                hex::decode("7F").unwrap(),
                H256::zero().0.to_vec(),
                // sstore
                hex::decode("55").unwrap(),
                // push32 0
                hex::decode("7F").unwrap(),
                H256::zero().0.to_vec(),
                // sload
                hex::decode("54").unwrap(),
                // gas
                hex::decode("5A").unwrap(),
                // push0
                hex::decode("5F").unwrap(),
                // sstore
                hex::decode("55").unwrap(),
            ]
            .into_iter()
            .concat()
        );
    assert_eq!(initial_gas - gas_left_3,U256::from_dec_str("2311").unwrap());

    let gas_left_4 = 
        test_evm_vector( // sstore cold different value + sstore warm same value + sload warm
            vec![
                // push32 2
                hex::decode("7F").unwrap(),
                u256_to_h256(2.into()).0.to_vec(),
                // push32 0
                hex::decode("7F").unwrap(),
                H256::zero().0.to_vec(),
                // sstore
                hex::decode("55").unwrap(),
                // push32 0
                hex::decode("7F").unwrap(),
                u256_to_h256(0.into()).0.to_vec(),
                // push32 0
                hex::decode("7F").unwrap(),
                H256::zero().0.to_vec(),
                // sstore
                hex::decode("55").unwrap(),
                // push32 0
                hex::decode("7F").unwrap(),
                H256::zero().0.to_vec(),
                // sload
                hex::decode("54").unwrap(),
>>>>>>> c8afd454
                // gas
                hex::decode("5A").unwrap(),
                // push0
                hex::decode("5F").unwrap(),
                // sstore
                hex::decode("55").unwrap(),
            ]
            .into_iter()
            .concat()
<<<<<<< HEAD
        ),
        U256::from_dec_str(
            "115792089237316195423570985008687907853269984665640564039457584007913129639931"
        )
        .unwrap()
        .into()
=======
        );
    assert_eq!(initial_gas - gas_left_4,U256::from_dec_str("22317").unwrap());
}

#[test]
fn test_basic_msize_vectors() {
    // Here we just try to test some small EVM contracts and ensure that they work.
    assert_eq!(
        test_evm_vector(
            vec![
                // msize
                hex::decode("59").unwrap(),
                // push0
                hex::decode("5F").unwrap(),
                // sstore
                hex::decode("55").unwrap(),
            ]
            .into_iter()
            .concat()
        ),
        0.into()
    );

    assert_eq!(
        test_evm_vector(
            vec![
                // push32 2
                hex::decode("7F").unwrap(),
                u256_to_h256(2.into()).0.to_vec(),
                // push0
                hex::decode("5F").unwrap(),
                // mstore
                hex::decode("52").unwrap(),
                // msize
                hex::decode("59").unwrap(),
                // push0
                hex::decode("5F").unwrap(),
                // sstore
                hex::decode("55").unwrap(),
            ]
            .into_iter()
            .concat()
        ),
        32.into()
    );
}

#[test]
fn test_basic_msize_with_mstore_vectors() {
    // Here we just try to test some small EVM contracts and ensure that they work.
    assert_eq!(
        test_evm_vector(
            vec![
                // push32 2
                hex::decode("7F").unwrap(),
                u256_to_h256(2.into()).0.to_vec(),
                // push0
                hex::decode("5F").unwrap(),
                // mstore
                hex::decode("52").unwrap(),
                // msize
                hex::decode("59").unwrap(),
                // push0
                hex::decode("5F").unwrap(),
                // sstore
                hex::decode("55").unwrap(),
            ]
            .into_iter()
            .concat()
        ),
        32.into()
>>>>>>> c8afd454
    );
}

fn assert_deployed_hash<H: HistoryMode>(
    tester: &mut VmTester<H>,
    address: Address,
    expected_deployed_code_hash: H256,
) {
    let stored_evm_code_hash = tester.vm.storage.borrow_mut().get_value(&StorageKey::new(
        AccountTreeId::new(CONTRACT_DEPLOYER_ADDRESS),
        key_for_evm_hash(&address),
    ));
    assert_eq!(
        stored_evm_code_hash, expected_deployed_code_hash,
        "EVM code hash wasn't stored correctly"
    );
}

// fn deploy_evm_contrac2<H: HistoryMode>(
//     dispatcher: TracerDispatcher<StorageView<InMemoryStorage>, HistoryEnabled>,
//     tester: &mut VmTester<H>,
//     folder_name: &str,
//     contract_name: &str,
// ) -> (Address, Contract) {
//     let account = &mut tester.rich_accounts[0];

//     let (counter_bytecode, counter_deployed_bytecode) =
//         read_test_evm_bytecode(folder_name, contract_name);
//     let abi = load_test_evm_contract(folder_name, contract_name);

//     let sample_evm_code = counter_bytecode;
//     let expected_deployed_code_hash = H256(keccak256(&counter_deployed_bytecode));

//     let tx = account.get_l2_tx_for_execute(
//         Execute {
//             contract_address: None,
//             calldata: sample_evm_code,
//             value: U256::zero(),
//             factory_deps: None,
//         },
//         None,
//     );

//     tester.vm.push_transaction(tx);
//     let tx_result: crate::vm_latest::VmExecutionResultAndLogs =
//         tester.vm.inspect(dispatcher.into(), VmExecutionMode::OneTx);

//     assert!(
//         !tx_result.result.is_failed(),
//         "Transaction wasn't successful"
//     );

//     let expected_deployed_address = deployed_address_evm_create(account.address, U256::zero());
//     assert_deployed_hash(
//         tester,
//         expected_deployed_address,
//         expected_deployed_code_hash,
//     );

//     (expected_deployed_address, abi)
// }

fn deploy_evm_contract<H: HistoryMode>(
    tester: &mut VmTester<H>,
    folder_name: &str,
    contract_name: &str,
) -> (Address, Contract) {
    let account = &mut tester.rich_accounts[0];

    let (counter_bytecode, counter_deployed_bytecode) =
        read_test_evm_bytecode(folder_name, contract_name);
    let abi = load_test_evm_contract(folder_name, contract_name);

    let sample_evm_code = counter_bytecode;
    let expected_deployed_code_hash = H256(keccak256(&counter_deployed_bytecode));

    let tx = account.get_l2_tx_for_execute(
        Execute {
            contract_address: None,
            calldata: sample_evm_code,
            value: U256::zero(),
            factory_deps: None,
        },
        None,
    );

    tester.vm.push_transaction(tx);
    let tx_result: crate::vm_latest::VmExecutionResultAndLogs =
        tester.vm.execute(VmExecutionMode::OneTx);

    assert!(
        !tx_result.result.is_failed(),
        "Transaction wasn't successful"
    );

    let expected_deployed_address = deployed_address_evm_create(account.address, U256::zero());
    assert_deployed_hash(
        tester,
        expected_deployed_address,
        expected_deployed_code_hash,
    );

    (expected_deployed_address, abi)
}

#[test]
fn test_basic_evm_interaction() {
    // In this test, we aim to test whether a simple account interaction (without any fee logic)
    // will work. The account will try to deploy a simple contract from integration tests.
    let mut vm = VmTesterBuilder::new(HistoryEnabled)
        .with_empty_in_memory_storage()
        .with_execution_mode(TxExecutionMode::VerifyExecute)
        .with_random_rich_accounts(1)
        .build();

    let (expected_deployed_address, abi) = deploy_evm_contract(&mut vm, "counter", "Counter");
    let account = &mut vm.rich_accounts[0];

    let tx2 = account.get_l2_tx_for_execute(
        Execute {
            contract_address: Some(expected_deployed_address),
            calldata: abi
                .function("increment")
                .unwrap()
                .encode_input(&[Token::Uint(U256::from(15))])
                .unwrap(),
            value: U256::zero(),
            factory_deps: None,
        },
        None,
    );
    vm.vm.push_transaction(tx2);
    let tx_result: crate::vm_latest::VmExecutionResultAndLogs =
        vm.vm.execute(VmExecutionMode::OneTx);
    assert!(
        !tx_result.result.is_failed(),
        "Transaction wasn't successful"
    );

    let tx3 = account.get_l2_tx_for_execute(
        Execute {
            contract_address: Some(expected_deployed_address),
            calldata: abi
                .function("increment")
                .unwrap()
                .encode_input(&[Token::Uint(U256::from(35))])
                .unwrap(),
            value: U256::zero(),
            factory_deps: None,
        },
        None,
    );
    vm.vm.push_transaction(tx3);
    let tx_result: crate::vm_latest::VmExecutionResultAndLogs =
        vm.vm.execute(VmExecutionMode::OneTx);
    assert!(
        !tx_result.result.is_failed(),
        "Transaction wasn't successful"
    );

    let batch_result = vm.vm.execute(VmExecutionMode::Batch);
    assert!(!batch_result.result.is_failed(), "Batch wasn't successful");

    let saved_value = vm.vm.storage.borrow_mut().get_value(&StorageKey::new(
        AccountTreeId::new(expected_deployed_address),
        H256::zero(),
    ));
    assert_eq!(h256_to_u256(saved_value), U256::from(50));
}

#[test]
fn test_evm_gas_consumption() {
    // In this test, we aim to test whether a simple account interaction (without any fee logic)
    // will work. The account will try to deploy a simple contract from integration tests.
    let mut vm = VmTesterBuilder::new(HistoryEnabled)
        .with_empty_in_memory_storage()
        .with_execution_mode(TxExecutionMode::VerifyExecute)
        .with_random_rich_accounts(1)
        .build();

    let (expected_deployed_address, abi) = deploy_evm_contract(&mut vm, "gas-tester", "GasTester");
    println!("Deployed address: {:?}", expected_deployed_address);

    let account = &mut vm.rich_accounts[0];

    let tx1 = account.get_l2_tx_for_execute(
        Execute {
            contract_address: Some(expected_deployed_address),
            calldata: abi.function("testGas").unwrap().encode_input(&[]).unwrap(),
            value: U256::zero(),
            factory_deps: None,
        },
        None,
    );
    vm.vm.push_transaction(tx1);
    let tx_result = vm.vm.inspect(
        EvmDebugTracer::new().into_tracer_pointer().into(),
        VmExecutionMode::OneTx,
    );
    assert!(
        !tx_result.result.is_failed(),
        "Transaction wasn't successful"
    );
}

#[test]
fn test_evm_basic_create() {
    let mut vm = VmTesterBuilder::new(HistoryEnabled)
        .with_empty_in_memory_storage()
        .with_execution_mode(TxExecutionMode::VerifyExecute)
        .with_random_rich_accounts(1)
        .build();

    let (factory_address, _) = deploy_evm_contract(&mut vm, "create", "Import");

    // When the "Import" contract is deployed, it will create a new contract "Foo", so we just double check that it has also been deployed

    let (foo_constructor_bytecode, foo_deployed_bytecode) = read_test_evm_bytecode("create", "Foo");

    let expected_deployed_code_hash = H256(keccak256(&foo_deployed_bytecode));

    assert_deployed_hash(
        &mut vm,
        // One, because newly deployed EVM contract will have nonce 1
        deployed_address_evm_create(factory_address, U256::one()),
        expected_deployed_code_hash,
    );

    assert_deployed_hash(
        &mut vm,
        deployed_address_evm_create2(
            factory_address,
            H256::zero(),
            H256(keccak256(&foo_constructor_bytecode)),
        ),
        expected_deployed_code_hash,
    )
}

#[test]
fn test_evm_staticcall_behavior() {
    let zkevm_static_caller = read_bytecode("etc/contracts-test-data/artifacts-zk/contracts/evm-simulator/StaticCaller.sol/StaticCallTester.json");
    let zkevm_static_caller_abi = load_contract("etc/contracts-test-data/artifacts-zk/contracts/evm-simulator/StaticCaller.sol/StaticCallTester.json");
    let zkevm_static_caller_address = Address::random();

    let mut vm = VmTesterBuilder::new(HistoryEnabled)
        .with_empty_in_memory_storage()
        .with_execution_mode(TxExecutionMode::VerifyExecute)
        .with_random_rich_accounts(1)
        .with_custom_contracts(vec![(
            zkevm_static_caller,
            zkevm_static_caller_address,
            false,
        )])
        .build();

    let (address, abi) = deploy_evm_contract(&mut vm, "staticcall", "StaticCallTester");
    let account = &mut vm.rich_accounts[0];

    // Firsly, we check the correct behavior within EVM only.
    let tx = account.get_l2_tx_for_execute(
        Execute {
            contract_address: Some(address),
            calldata: abi.function("test").unwrap().encode_input(&[]).unwrap(),
            value: U256::zero(),
            factory_deps: None,
        },
        None,
    );
    vm.vm.push_transaction(tx);
    let tx_result: crate::vm_latest::VmExecutionResultAndLogs =
        vm.vm.execute(VmExecutionMode::OneTx);
    println!("{:#?}", tx_result.result);
    assert!(
        !tx_result.result.is_failed(),
        "Transaction wasn't successful"
    );

    // Secondly, we check the correct behavior when zkEVM calls EVM.
    let test_inner_calldata = abi
        .function("testInner")
        .unwrap()
        .encode_input(&[])
        .unwrap();
    let tx = account.get_l2_tx_for_execute(
        Execute {
            contract_address: Some(zkevm_static_caller_address),
            calldata: zkevm_static_caller_abi
                .function("performStaticCall")
                .unwrap()
                .encode_input(&[Token::Address(address), Token::Bytes(test_inner_calldata)])
                .unwrap(),
            value: U256::zero(),
            factory_deps: None,
        },
        None,
    );
    vm.vm.push_transaction(tx);
    let tx_result: crate::vm_latest::VmExecutionResultAndLogs =
        vm.vm.execute(VmExecutionMode::OneTx);
    println!("{:#?}", tx_result.result);
    assert!(
        !tx_result.result.is_failed(),
        "Transaction wasn't successful"
    );

    let batch_result = vm.vm.execute(VmExecutionMode::Batch);
    assert!(!batch_result.result.is_failed(), "Batch wasn't successful");
}

struct EVMOpcodeBenchmarkParams {
    pub number_of_opcodes: usize,
    pub filler: Vec<u8>,
    pub opcode: u8,
}

#[derive(Debug, Default)]
struct EVMOpcodeBenchmarkResult {
    pub used_zkevm_ergs: u32,
    pub used_evm_gas: u32,
    pub used_circuits: f32,
}

#[derive(Debug, Default)]
struct ZkEVMBenchmarkResult {
    pub used_zkevm_ergs: u32,
    pub used_circuits: f32,
}

impl Sub for EVMOpcodeBenchmarkResult {
    type Output = Self;

    fn sub(self, other: Self) -> Self {
        EVMOpcodeBenchmarkResult {
            used_zkevm_ergs: self.used_zkevm_ergs - other.used_zkevm_ergs,
            used_evm_gas: self.used_evm_gas - other.used_evm_gas,
            used_circuits: self.used_circuits - other.used_circuits,
        }
    }
}

impl Div<usize> for EVMOpcodeBenchmarkResult {
    type Output = Self;

    fn div(self, other: usize) -> Self {
        EVMOpcodeBenchmarkResult {
            used_zkevm_ergs: self.used_zkevm_ergs / other as u32,
            used_evm_gas: self.used_evm_gas / other as u32,
            used_circuits: self.used_circuits / other as f32,
        }
    }
}

fn encode_multiple_push32(values: Vec<U256>) -> Vec<u8> {
    values
        .into_iter()
        .flat_map(|value| {
            let mut result: Vec<u8> = vec![0x7f];
            result.extend_from_slice(&u256_to_h256(value).0);
            result
        })
        .collect()
}

// eth transfer is very similar by cost to ERC20 transfer in zkEVM. A bit smaller, but gives a good refernce point
fn perform_zkevm_benchmark() -> ZkEVMBenchmarkResult {
    let mut vm = VmTesterBuilder::new(HistoryEnabled)
        .with_execution_mode(TxExecutionMode::VerifyExecute)
        .with_random_rich_accounts(1)
        .build();

    // The first transaction's result can be pollutted with ergs used by the initial bootloader preparations, so we conduct one tx before conducting a
    // the benchmarking transaction.

    let account = &mut vm.rich_accounts[0];

    let tx = account.get_l2_tx_for_execute(
        Execute {
            contract_address: Some(Address::zero()),
            calldata: vec![],
            value: U256::zero(),
            factory_deps: None,
        },
        None,
    );
    vm.vm.push_transaction(tx);
    let tx_result: crate::vm_latest::VmExecutionResultAndLogs =
        vm.vm.execute(VmExecutionMode::OneTx);
    assert!(
        !tx_result.result.is_failed(),
        "Transaction wasn't successful"
    );

    // Now, we can do the benchmarking transaction.

    let tx = account.get_l2_tx_for_execute(
        Execute {
            contract_address: Some(Address::zero()),
            calldata: vec![],
            value: U256::one(),
            factory_deps: None,
        },
        None,
    );
    let ergs_before = vm.vm.gas_remaining();
    vm.vm.push_transaction(tx);
    let tx_result: crate::vm_latest::VmExecutionResultAndLogs =
        vm.vm.execute(VmExecutionMode::OneTx);
    let ergs_after = vm.vm.gas_remaining();
    assert!(
        !tx_result.result.is_failed(),
        "Transaction wasn't successful"
    );

    ZkEVMBenchmarkResult {
        used_zkevm_ergs: ergs_before - ergs_after,
        used_circuits: tx_result.statistics.circuit_statistic.total_f32(),
    }
}

fn perform_benchmark(bytecode: Vec<u8>) -> EVMOpcodeBenchmarkResult {
    let mut storage = InMemoryStorage::with_system_contracts(hash_bytecode);

    let test_address = insert_evm_contract(&mut storage, bytecode.clone());

    let mut vm = VmTesterBuilder::new(HistoryEnabled)
        .with_storage(storage)
        .with_execution_mode(TxExecutionMode::VerifyExecute)
        .with_random_rich_accounts(1)
        .build();

    let (benchmark_address, abi) = deploy_evm_contract(&mut vm, "benchmark", "BenchmarkCaller");

    let account = &mut vm.rich_accounts[0];

    let tx = account.get_l2_tx_for_execute(
        Execute {
            contract_address: Some(benchmark_address),
            calldata: abi
                .function("callAndBenchmark")
                .unwrap()
                .encode_input(&[Token::Address(test_address)])
                .unwrap(),
            value: U256::zero(),
            factory_deps: None,
        },
        None,
    );

    vm.vm.push_transaction(tx);

    let ergs_before = vm.vm.gas_remaining();
    let tx_result: crate::vm_latest::VmExecutionResultAndLogs =
        vm.vm.execute(VmExecutionMode::OneTx);
    let ergs_after = vm.vm.gas_remaining();

    assert!(
        !tx_result.result.is_failed(),
        "Transaction wasn't successful"
    );

    let used_evm_gas = vm.vm.storage.borrow_mut().get_value(&StorageKey::new(
        AccountTreeId::new(benchmark_address),
        H256::zero(),
    ));

    EVMOpcodeBenchmarkResult {
        used_zkevm_ergs: ergs_before - ergs_after,
        used_evm_gas: h256_to_u256(used_evm_gas).as_u32(),
        used_circuits: tx_result.statistics.circuit_statistic.total_f32(),
    }
}

fn perform_opcode_benchmark(params: EVMOpcodeBenchmarkParams) -> EVMOpcodeBenchmarkResult {
    /*
        The test works the following way:

        Let’s say that an opcode is like `ADD`` and it takes `N` params and we want to execute it `K` times.

        We have to somehow extract the price of individual opcode, i.e. ensure that no other actions (such as copying the bytecode) distort the results.

        We’ll need `N * K` params. So we’ll need `N * K` PUSH32 operations first. And the overall length of the bytecode will be `LEN = N * K + K` to accommodate for the opcode itself. So the algorithm will be the following one:

        1. Create a contract with bytecode `LEN` bytes long and the corresponding `N * K` PUSH32 operations (the rest `K` bytes are zeroes). The bytecode will be full of 0s. Run the benchmark. It will return the number of ergs needed to process such bytecode without the tested opcode.
        2. Create a contract with bytecode `LEN` bytes long and the corresponding `N * K` PUSH32 operations, where after each `N` operations there will be one of the tested opcode. It will return the number of ergs needed to process such bytecode with the tested opcode.
    */

    let bytecode_len = params.number_of_opcodes * params.filler.len() + params.number_of_opcodes;

    let mut bytecode_with_filler_only = vec![0u8; bytecode_len];
    for i in 0..params.number_of_opcodes {
        let start = i * params.filler.len();
        let end = start + params.filler.len();
        bytecode_with_filler_only[start..end].copy_from_slice(&params.filler);
    }

    let mut bytecode_with_filler_and_opcode = vec![0u8; bytecode_len];
    for i in 0..params.number_of_opcodes {
        let start = i * params.filler.len() + i;
        let end = start + params.filler.len();
        bytecode_with_filler_and_opcode[start..end].copy_from_slice(&params.filler);
        bytecode_with_filler_and_opcode[end] = params.opcode;
    }

    let benchmark_with_filler_only = perform_benchmark(bytecode_with_filler_only);
    let benchmark_with_filler_and_opcode = perform_benchmark(bytecode_with_filler_and_opcode);

    let diff = benchmark_with_filler_and_opcode - benchmark_with_filler_only;

    diff / params.number_of_opcodes
}

// TODO: move this test to a separate binary
#[test]
fn test_evm_benchmark() {
    println!("{:#?}", perform_zkevm_benchmark());

    println!(
        "{:#?}",
        perform_opcode_benchmark(EVMOpcodeBenchmarkParams {
            number_of_opcodes: 50,
            filler: encode_multiple_push32(vec![
                U256::from(2).pow(255.into()) + U256::from(1),
                U256::from(2).pow(255.into())
            ]),
            opcode: 1 // add
        })
    );
}<|MERGE_RESOLUTION|>--- conflicted
+++ resolved
@@ -1484,17 +1484,6 @@
 }
 
 #[test]
-<<<<<<< HEAD
-fn test_basic_address_vectors() {
-    assert_eq!(
-        test_evm_vector(
-            vec![
-                // push1 0xFF
-                hex::decode("60").unwrap(),
-                hex::decode("FF").unwrap(),
-                // address
-                hex::decode("30").unwrap(),
-=======
 fn test_basic_pop_vectors() {
     // Here we just try to test some small EVM contracts and ensure that they work.
     assert_eq!(
@@ -1508,38 +1497,19 @@
                 hex::decode("1F").unwrap(),
                 // pop
                 hex::decode("50").unwrap(),
->>>>>>> c8afd454
-                // push0
-                hex::decode("5F").unwrap(),
-                // sstore
-                hex::decode("55").unwrap(),
-            ]
-            .into_iter()
-            .concat()
-        ),
-<<<<<<< HEAD
-        h256_to_u256(H256::from(
-            Address::from_str("0xde03a0B5963f75f1C8485B355fF6D30f3093BDE7").unwrap()
-        ))
-        .into()
-=======
+                // push0
+                hex::decode("5F").unwrap(),
+                // sstore
+                hex::decode("55").unwrap(),
+            ]
+            .into_iter()
+            .concat()
+        ),
         160.into()
->>>>>>> c8afd454
-    );
-}
-
-#[test]
-<<<<<<< HEAD
-fn test_basic_balance_vectors() {
-    assert_eq!(
-        test_evm_vector(
-            vec![
-                // push20 0xde03a0B5963f75f1C8485B355fF6D30f3093BDE7
-                hex::decode("73").unwrap(),
-                hex::decode("de03a0B5963f75f1C8485B355fF6D30f3093BDE7").unwrap(),
-                // balance
-                hex::decode("31").unwrap(),
-=======
+    );
+}
+
+#[test]
 fn test_basic_memory_vectors() {
     // Here we just try to test some small EVM contracts and ensure that they work.
     assert_eq!(
@@ -1556,30 +1526,14 @@
                 hex::decode("5F").unwrap(),
                 // mload
                 hex::decode("51").unwrap(),
->>>>>>> c8afd454
-                // push0
-                hex::decode("5F").unwrap(),
-                // sstore
-                hex::decode("55").unwrap(),
-            ]
-            .into_iter()
-            .concat()
-        ),
-<<<<<<< HEAD
-        0.into()
-    )
-}
-
-#[test]
-fn test_basic_origin_vectors() {
-    assert_ne!(
-        test_evm_vector(
-            vec![
-                // push0
-                hex::decode("5F").unwrap(),
-                // origin
-                hex::decode("32").unwrap(),
-=======
+                // push0
+                hex::decode("5F").unwrap(),
+                // sstore
+                hex::decode("55").unwrap(),
+            ]
+            .into_iter()
+            .concat()
+        ),
         255.into()
     );
     assert_eq!(
@@ -1597,31 +1551,14 @@
                 hex::decode("02").unwrap(),
                 // mload
                 hex::decode("51").unwrap(),
->>>>>>> c8afd454
-                // push0
-                hex::decode("5F").unwrap(),
-                // sstore
-                hex::decode("55").unwrap(),
-            ]
-            .into_iter()
-            .concat()
-        ),
-<<<<<<< HEAD
-        0.into()
-    )
-}
-
-#[test]
-fn test_basic_pc_vectors() {
-    assert_eq!(
-        test_evm_vector(
-            vec![
-                // push1 0xFF
-                hex::decode("60").unwrap(),
-                hex::decode("FF").unwrap(),
-                // pc
-                hex::decode("58").unwrap(),
-=======
+                // push0
+                hex::decode("5F").unwrap(),
+                // sstore
+                hex::decode("55").unwrap(),
+            ]
+            .into_iter()
+            .concat()
+        ),
         16_711_680.into()
     );
     assert_eq!(
@@ -1639,31 +1576,19 @@
                 hex::decode("20").unwrap(),
                 // mload
                 hex::decode("51").unwrap(),
->>>>>>> c8afd454
-                // push0
-                hex::decode("5F").unwrap(),
-                // sstore
-                hex::decode("55").unwrap(),
-            ]
-            .into_iter()
-            .concat()
-        ),
-<<<<<<< HEAD
-        2.into()
-=======
+                // push0
+                hex::decode("5F").unwrap(),
+                // sstore
+                hex::decode("55").unwrap(),
+            ]
+            .into_iter()
+            .concat()
+        ),
         0.into()
->>>>>>> c8afd454
-    );
-    assert_eq!(
-        test_evm_vector(
-            vec![
-<<<<<<< HEAD
-                // push3 0xFFEEDD
-                hex::decode("62").unwrap(),
-                hex::decode("FFEEDD").unwrap(),
-                // pc
-                hex::decode("58").unwrap(),
-=======
+    );
+    assert_eq!(
+        test_evm_vector(
+            vec![
                 // push1 255
                 hex::decode("60").unwrap(),
                 hex::decode("FF").unwrap(),
@@ -1676,36 +1601,19 @@
                 hex::decode("40").unwrap(),
                 // mload
                 hex::decode("51").unwrap(),
->>>>>>> c8afd454
-                // push0
-                hex::decode("5F").unwrap(),
-                // sstore
-                hex::decode("55").unwrap(),
-            ]
-            .into_iter()
-            .concat()
-        ),
-<<<<<<< HEAD
-        4.into()
-=======
+                // push0
+                hex::decode("5F").unwrap(),
+                // sstore
+                hex::decode("55").unwrap(),
+            ]
+            .into_iter()
+            .concat()
+        ),
         0.into()
->>>>>>> c8afd454
-    );
-}
-
-#[test]
-<<<<<<< HEAD
-fn test_basic_gas_vectors() {
-    // This test will fail when push1 charge gas. Reduce expected value by 3 units.
-    assert_eq!(
-        test_evm_vector(
-            vec![
-                // push1 0xFF
-                hex::decode("60").unwrap(),
-                hex::decode("FF").unwrap(),
-                // gas
-                hex::decode("5A").unwrap(),
-=======
+    );
+}
+
+#[test]
 fn test_basic_mstore8_vectors() {
     // Here we just try to test some small EVM contracts and ensure that they work.
     assert_eq!(
@@ -1722,42 +1630,14 @@
                 hex::decode("5F").unwrap(),
                 // mload
                 hex::decode("51").unwrap(),
->>>>>>> c8afd454
-                // push0
-                hex::decode("5F").unwrap(),
-                // sstore
-                hex::decode("55").unwrap(),
-            ]
-            .into_iter()
-            .concat()
-        ),
-<<<<<<< HEAD
-        U256::from_dec_str(
-            "115792089237316195423570985008687907853269984665640564039457584007913129639933"
-        )
-        .unwrap()
-        .into()
-    );
-
-    // This test will fail when push1 charge gas. Reduce expected value by 12 units.
-    assert_eq!(
-        test_evm_vector(
-            vec![
-                // push1 0xFF
-                hex::decode("60").unwrap(),
-                hex::decode("FF").unwrap(),
-                // push1 0xEE
-                hex::decode("60").unwrap(),
-                hex::decode("EE").unwrap(),
-                // push1 0xDD
-                hex::decode("60").unwrap(),
-                hex::decode("DD").unwrap(),
-                // push1 0xCC
-                hex::decode("60").unwrap(),
-                hex::decode("CC").unwrap(),
-                // address
-                hex::decode("30").unwrap(),
-=======
+                // push0
+                hex::decode("5F").unwrap(),
+                // sstore
+                hex::decode("55").unwrap(),
+            ]
+            .into_iter()
+            .concat()
+        ),
         h256_to_u256(
             H256::from_str("FF00000000000000000000000000000000000000000000000000000000000000")
                 .unwrap()
@@ -1987,7 +1867,6 @@
                 H256::zero().0.to_vec(),
                 // sload
                 hex::decode("54").unwrap(),
->>>>>>> c8afd454
                 // gas
                 hex::decode("5A").unwrap(),
                 // push0
@@ -1997,88 +1876,250 @@
             ]
             .into_iter()
             .concat()
-<<<<<<< HEAD
+        );
+    assert_eq!(initial_gas - gas_left_4,U256::from_dec_str("22317").unwrap());
+}
+
+#[test]
+fn test_basic_msize_vectors() {
+    // Here we just try to test some small EVM contracts and ensure that they work.
+    assert_eq!(
+        test_evm_vector(
+            vec![
+                // msize
+                hex::decode("59").unwrap(),
+                // push0
+                hex::decode("5F").unwrap(),
+                // sstore
+                hex::decode("55").unwrap(),
+            ]
+            .into_iter()
+            .concat()
+        ),
+        0.into()
+    );
+
+    assert_eq!(
+        test_evm_vector(
+            vec![
+                // push32 2
+                hex::decode("7F").unwrap(),
+                u256_to_h256(2.into()).0.to_vec(),
+                // push0
+                hex::decode("5F").unwrap(),
+                // mstore
+                hex::decode("52").unwrap(),
+                // msize
+                hex::decode("59").unwrap(),
+                // push0
+                hex::decode("5F").unwrap(),
+                // sstore
+                hex::decode("55").unwrap(),
+            ]
+            .into_iter()
+            .concat()
+        ),
+        32.into()
+    );
+}
+
+#[test]
+fn test_basic_msize_with_mstore_vectors() {
+    // Here we just try to test some small EVM contracts and ensure that they work.
+    assert_eq!(
+        test_evm_vector(
+            vec![
+                // push32 2
+                hex::decode("7F").unwrap(),
+                u256_to_h256(2.into()).0.to_vec(),
+                // push0
+                hex::decode("5F").unwrap(),
+                // mstore
+                hex::decode("52").unwrap(),
+                // msize
+                hex::decode("59").unwrap(),
+                // push0
+                hex::decode("5F").unwrap(),
+                // sstore
+                hex::decode("55").unwrap(),
+            ]
+            .into_iter()
+            .concat()
+        ),
+        32.into()
+    );
+}
+
+#[test]
+fn test_basic_address_vectors() {
+    assert_eq!(
+        test_evm_vector(
+            vec![
+                // push1 0xFF
+                hex::decode("60").unwrap(),
+                hex::decode("FF").unwrap(),
+                // address
+                hex::decode("30").unwrap(),
+                // push0
+                hex::decode("5F").unwrap(),
+                // sstore
+                hex::decode("55").unwrap(),
+            ]
+            .into_iter()
+            .concat()
+        ),
+        h256_to_u256(H256::from(
+            Address::from_str("0xde03a0B5963f75f1C8485B355fF6D30f3093BDE7").unwrap()
+        ))
+        .into()
+    );
+}
+
+#[test]
+fn test_basic_balance_vectors() {
+    assert_eq!(
+        test_evm_vector(
+            vec![
+                // push20 0xde03a0B5963f75f1C8485B355fF6D30f3093BDE7
+                hex::decode("73").unwrap(),
+                hex::decode("de03a0B5963f75f1C8485B355fF6D30f3093BDE7").unwrap(),
+                // balance
+                hex::decode("31").unwrap(),
+                // push0
+                hex::decode("5F").unwrap(),
+                // sstore
+                hex::decode("55").unwrap(),
+            ]
+            .into_iter()
+            .concat()
+        ),
+        0.into()
+    )
+}
+
+#[test]
+fn test_basic_origin_vectors() {
+    assert_ne!(
+        test_evm_vector(
+            vec![
+                // push0
+                hex::decode("5F").unwrap(),
+                // origin
+                hex::decode("32").unwrap(),
+                // push0
+                hex::decode("5F").unwrap(),
+                // sstore
+                hex::decode("55").unwrap(),
+            ]
+            .into_iter()
+            .concat()
+        ),
+        0.into()
+    )
+}
+
+#[test]
+fn test_basic_pc_vectors() {
+    assert_eq!(
+        test_evm_vector(
+            vec![
+                // push1 0xFF
+                hex::decode("60").unwrap(),
+                hex::decode("FF").unwrap(),
+                // pc
+                hex::decode("58").unwrap(),
+                // push0
+                hex::decode("5F").unwrap(),
+                // sstore
+                hex::decode("55").unwrap(),
+            ]
+            .into_iter()
+            .concat()
+        ),
+        2.into()
+    );
+    assert_eq!(
+        test_evm_vector(
+            vec![
+                // push3 0xFFEEDD
+                hex::decode("62").unwrap(),
+                hex::decode("FFEEDD").unwrap(),
+                // pc
+                hex::decode("58").unwrap(),
+                // push0
+                hex::decode("5F").unwrap(),
+                // sstore
+                hex::decode("55").unwrap(),
+            ]
+            .into_iter()
+            .concat()
+        ),
+        4.into()
+    );
+}
+
+#[test]
+fn test_basic_gas_vectors() {
+    // This test will fail when push1 charge gas. Reduce expected value by 3 units.
+    assert_eq!(
+        test_evm_vector(
+            vec![
+                // push1 0xFF
+                hex::decode("60").unwrap(),
+                hex::decode("FF").unwrap(),
+                // gas
+                hex::decode("5A").unwrap(),
+                // push0
+                hex::decode("5F").unwrap(),
+                // sstore
+                hex::decode("55").unwrap(),
+            ]
+            .into_iter()
+            .concat()
+        ),
+        U256::from_dec_str(
+            "115792089237316195423570985008687907853269984665640564039457584007913129639933"
+        )
+        .unwrap()
+        .into()
+    );
+
+    // This test will fail when push1 charge gas. Reduce expected value by 12 units.
+    assert_eq!(
+        test_evm_vector(
+            vec![
+                // push1 0xFF
+                hex::decode("60").unwrap(),
+                hex::decode("FF").unwrap(),
+                // push1 0xEE
+                hex::decode("60").unwrap(),
+                hex::decode("EE").unwrap(),
+                // push1 0xDD
+                hex::decode("60").unwrap(),
+                hex::decode("DD").unwrap(),
+                // push1 0xCC
+                hex::decode("60").unwrap(),
+                hex::decode("CC").unwrap(),
+                // address
+                hex::decode("30").unwrap(),
+                // gas
+                hex::decode("5A").unwrap(),
+                // push0
+                hex::decode("5F").unwrap(),
+                // sstore
+                hex::decode("55").unwrap(),
+            ]
+            .into_iter()
+            .concat()
         ),
         U256::from_dec_str(
             "115792089237316195423570985008687907853269984665640564039457584007913129639931"
         )
         .unwrap()
         .into()
-=======
-        );
-    assert_eq!(initial_gas - gas_left_4,U256::from_dec_str("22317").unwrap());
-}
-
-#[test]
-fn test_basic_msize_vectors() {
-    // Here we just try to test some small EVM contracts and ensure that they work.
-    assert_eq!(
-        test_evm_vector(
-            vec![
-                // msize
-                hex::decode("59").unwrap(),
-                // push0
-                hex::decode("5F").unwrap(),
-                // sstore
-                hex::decode("55").unwrap(),
-            ]
-            .into_iter()
-            .concat()
-        ),
-        0.into()
-    );
-
-    assert_eq!(
-        test_evm_vector(
-            vec![
-                // push32 2
-                hex::decode("7F").unwrap(),
-                u256_to_h256(2.into()).0.to_vec(),
-                // push0
-                hex::decode("5F").unwrap(),
-                // mstore
-                hex::decode("52").unwrap(),
-                // msize
-                hex::decode("59").unwrap(),
-                // push0
-                hex::decode("5F").unwrap(),
-                // sstore
-                hex::decode("55").unwrap(),
-            ]
-            .into_iter()
-            .concat()
-        ),
-        32.into()
-    );
-}
-
-#[test]
-fn test_basic_msize_with_mstore_vectors() {
-    // Here we just try to test some small EVM contracts and ensure that they work.
-    assert_eq!(
-        test_evm_vector(
-            vec![
-                // push32 2
-                hex::decode("7F").unwrap(),
-                u256_to_h256(2.into()).0.to_vec(),
-                // push0
-                hex::decode("5F").unwrap(),
-                // mstore
-                hex::decode("52").unwrap(),
-                // msize
-                hex::decode("59").unwrap(),
-                // push0
-                hex::decode("5F").unwrap(),
-                // sstore
-                hex::decode("55").unwrap(),
-            ]
-            .into_iter()
-            .concat()
-        ),
-        32.into()
->>>>>>> c8afd454
-    );
-}
+    );
+}
+
 
 fn assert_deployed_hash<H: HistoryMode>(
     tester: &mut VmTester<H>,
