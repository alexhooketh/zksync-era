--- conflicted
+++ resolved
@@ -3,12 +3,8 @@
     marker::PhantomData,
 };
 
-<<<<<<< HEAD
 use zk_evm_1_5_0::{
-=======
-use zk_evm_1_4_1::{
     aux_structures::Timestamp,
->>>>>>> 1c1f1315
     tracing::{
         AfterDecodingData, AfterExecutionData, BeforeExecutionData, Tracer, VmLocalStateData,
     },
