use zksync_state::{StoragePtr, WriteStorage};
use zksync_types::VmVersion;
use zksync_utils::bytecode::CompressedBytecodeInfo;

use crate::{
    glue::history_mode::HistoryMode,
    interface::{
        BootloaderMemory, BytecodeCompressionError, CurrentExecutionState, FinishedL1Batch,
        L1BatchEnv, L2BlockEnv, SystemEnv, VmExecutionMode, VmExecutionResultAndLogs, VmInterface,
        VmInterfaceHistoryEnabled, VmMemoryMetrics,
    },
    tracers::TracerDispatcher,
};

#[derive(Debug)]
pub enum VmInstance<S: WriteStorage, H: HistoryMode> {
    VmM5(crate::vm_m5::Vm<S, H>),
    VmM6(crate::vm_m6::Vm<S, H>),
    Vm1_3_2(crate::vm_1_3_2::Vm<S, H>),
    VmVirtualBlocks(crate::vm_virtual_blocks::Vm<S, H>),
    VmVirtualBlocksRefundsEnhancement(crate::vm_refunds_enhancement::Vm<S, H>),
    VmBoojumIntegration(crate::vm_boojum_integration::Vm<S, H>),
    Vm1_4_1(crate::vm_1_4_1::Vm<S, H>),
    Vm1_4_2(crate::vm_1_4_2::Vm<S, H>),
}

macro_rules! dispatch_vm {
    ($self:ident.$function:ident($($params:tt)*)) => {
        match $self {
            VmInstance::VmM5(vm) => vm.$function($($params)*),
            VmInstance::VmM6(vm) => vm.$function($($params)*),
            VmInstance::Vm1_3_2(vm) => vm.$function($($params)*),
            VmInstance::VmVirtualBlocks(vm) => vm.$function($($params)*),
            VmInstance::VmVirtualBlocksRefundsEnhancement(vm) => vm.$function($($params)*),
            VmInstance::VmBoojumIntegration(vm) => vm.$function($($params)*),
            VmInstance::Vm1_4_1(vm) => vm.$function($($params)*),
            VmInstance::Vm1_4_2(vm) => vm.$function($($params)*),
        }
    };
}

impl<S: WriteStorage, H: HistoryMode> VmInterface<S, H> for VmInstance<S, H> {
    type TracerDispatcher = TracerDispatcher<S, H>;

    fn new(batch_env: L1BatchEnv, system_env: SystemEnv, storage_view: StoragePtr<S>) -> Self {
        let protocol_version = system_env.version;
        let vm_version: VmVersion = protocol_version.into();
        Self::new_with_specific_version(batch_env, system_env, storage_view, vm_version)
    }

    /// Push tx into memory for the future execution
    fn push_transaction(&mut self, tx: zksync_types::Transaction) {
        dispatch_vm!(self.push_transaction(tx))
    }

    /// Execute the batch without stops after each tx.
    /// This method allows to execute the part  of the VM cycle after executing all txs.
    fn execute(&mut self, execution_mode: VmExecutionMode) -> VmExecutionResultAndLogs {
        dispatch_vm!(self.execute(execution_mode))
    }

    /// Execute next transaction with custom tracers
    fn inspect(
        &mut self,
        dispatcher: Self::TracerDispatcher,
        execution_mode: VmExecutionMode,
    ) -> VmExecutionResultAndLogs {
        dispatch_vm!(self.inspect(dispatcher.into(), execution_mode))
    }

    fn get_bootloader_memory(&self) -> BootloaderMemory {
        dispatch_vm!(self.get_bootloader_memory())
    }

    /// Get compressed bytecodes of the last executed transaction
    fn get_last_tx_compressed_bytecodes(&self) -> Vec<CompressedBytecodeInfo> {
        dispatch_vm!(self.get_last_tx_compressed_bytecodes())
    }

    fn start_new_l2_block(&mut self, l2_block_env: L2BlockEnv) {
        dispatch_vm!(self.start_new_l2_block(l2_block_env))
    }

    fn get_current_execution_state(&self) -> CurrentExecutionState {
        dispatch_vm!(self.get_current_execution_state())
    }

    /// Execute transaction with optional bytecode compression.
    fn execute_transaction_with_bytecode_compression(
        &mut self,
        tx: zksync_types::Transaction,
        with_compression: bool,
    ) -> (
        Result<(), BytecodeCompressionError>,
        VmExecutionResultAndLogs,
    ) {
        dispatch_vm!(self.execute_transaction_with_bytecode_compression(tx, with_compression))
    }

    /// Inspect transaction with optional bytecode compression.
    fn inspect_transaction_with_bytecode_compression(
        &mut self,
        dispatcher: Self::TracerDispatcher,
        tx: zksync_types::Transaction,
        with_compression: bool,
    ) -> (
        Result<(), BytecodeCompressionError>,
        VmExecutionResultAndLogs,
    ) {
        dispatch_vm!(self.inspect_transaction_with_bytecode_compression(
            dispatcher.into(),
            tx,
            with_compression
        ))
    }

    fn record_vm_memory_metrics(&self) -> VmMemoryMetrics {
        dispatch_vm!(self.record_vm_memory_metrics())
    }

    fn gas_remaining(&self) -> u32 {
        dispatch_vm!(self.gas_remaining())
    }

    /// Return the results of execution of all batch
    fn finish_batch(&mut self) -> FinishedL1Batch {
        dispatch_vm!(self.finish_batch())
    }
}

impl<S: WriteStorage> VmInterfaceHistoryEnabled<S>
    for VmInstance<S, crate::vm_latest::HistoryEnabled>
{
    fn make_snapshot(&mut self) {
        dispatch_vm!(self.make_snapshot())
    }

    fn rollback_to_the_latest_snapshot(&mut self) {
        dispatch_vm!(self.rollback_to_the_latest_snapshot())
    }

    fn pop_snapshot_no_rollback(&mut self) {
        dispatch_vm!(self.pop_snapshot_no_rollback())
    }
}

impl<S: WriteStorage, H: HistoryMode> VmInstance<S, H> {
    pub fn new_with_specific_version(
        l1_batch_env: L1BatchEnv,
        system_env: SystemEnv,
        storage_view: StoragePtr<S>,
        vm_version: VmVersion,
    ) -> Self {
        match vm_version {
            VmVersion::M5WithoutRefunds => {
                let vm = crate::vm_m5::Vm::new_with_subversion(
                    l1_batch_env,
                    system_env,
                    storage_view,
                    crate::vm_m5::vm_instance::MultiVMSubversion::V1,
                );
                VmInstance::VmM5(vm)
            }
            VmVersion::M5WithRefunds => {
                let vm = crate::vm_m5::Vm::new_with_subversion(
                    l1_batch_env,
                    system_env,
                    storage_view,
                    crate::vm_m5::vm_instance::MultiVMSubversion::V2,
                );
                VmInstance::VmM5(vm)
            }
            VmVersion::M6Initial => {
                let vm = crate::vm_m6::Vm::new_with_subversion(
                    l1_batch_env,
                    system_env,
                    storage_view,
                    crate::vm_m6::vm_instance::MultiVMSubversion::V1,
                );
                VmInstance::VmM6(vm)
            }
            VmVersion::M6BugWithCompressionFixed => {
                let vm = crate::vm_m6::Vm::new_with_subversion(
                    l1_batch_env,
                    system_env,
                    storage_view,
                    crate::vm_m6::vm_instance::MultiVMSubversion::V2,
                );
                VmInstance::VmM6(vm)
            }
            VmVersion::Vm1_3_2 => {
                let vm = crate::vm_1_3_2::Vm::new(l1_batch_env, system_env, storage_view);
                VmInstance::Vm1_3_2(vm)
            }
            VmVersion::VmVirtualBlocks => {
                let vm = crate::vm_virtual_blocks::Vm::new(l1_batch_env, system_env, storage_view);
                VmInstance::VmVirtualBlocks(vm)
            }
            VmVersion::VmVirtualBlocksRefundsEnhancement => {
                let vm =
                    crate::vm_refunds_enhancement::Vm::new(l1_batch_env, system_env, storage_view);
                VmInstance::VmVirtualBlocksRefundsEnhancement(vm)
            }
            VmVersion::VmBoojumIntegration => {
                let vm =
                    crate::vm_boojum_integration::Vm::new(l1_batch_env, system_env, storage_view);
                VmInstance::VmBoojumIntegration(vm)
            }
            VmVersion::Vm1_4_1 => {
                let vm = crate::vm_1_4_1::Vm::new(l1_batch_env, system_env, storage_view);
                VmInstance::Vm1_4_1(vm)
            }
<<<<<<< HEAD
            VmVersion::Vm1_4_2 | VmVersion::Local => {
                let vm = crate::vm_latest::Vm::new(l1_batch_env, system_env, storage_view);
=======
            VmVersion::Vm1_4_2 => {
                let vm = crate::vm_1_4_2::Vm::new(l1_batch_env, system_env, storage_view);
>>>>>>> e26091a1
                VmInstance::Vm1_4_2(vm)
            }
        }
    }
}<|MERGE_RESOLUTION|>--- conflicted
+++ resolved
@@ -210,15 +210,14 @@
                 let vm = crate::vm_1_4_1::Vm::new(l1_batch_env, system_env, storage_view);
                 VmInstance::Vm1_4_1(vm)
             }
-<<<<<<< HEAD
-            VmVersion::Vm1_4_2 | VmVersion::Local => {
-                let vm = crate::vm_latest::Vm::new(l1_batch_env, system_env, storage_view);
-=======
             VmVersion::Vm1_4_2 => {
                 let vm = crate::vm_1_4_2::Vm::new(l1_batch_env, system_env, storage_view);
->>>>>>> e26091a1
                 VmInstance::Vm1_4_2(vm)
             }
+            VmVersion::Local => {
+                let vm = crate::vm_latest::Vm::new(l1_batch_env, system_env, storage_view);
+                VmInstance::Vm1_4_2(vm)
+            }
         }
     }
 }