--- conflicted
+++ resolved
@@ -176,19 +176,6 @@
 
         if let Some(shared_bridge) = &genesis.shared_bridge {
             let eth_client = configs.eth.as_ref().context("eth config")?;
-<<<<<<< HEAD
-
-            if let Some(shared_bridge) = &contracts_config.sync_layer_contracts {
-                genesis::save_set_chain_id_tx(
-                    &eth_client.web3_url,
-                    contracts_config.diamond_proxy_addr,
-                    shared_bridge.state_transition_proxy_addr,
-                    &postgres_config,
-                )
-                .await
-                .context("Failed to save SetChainId upgrade transaction")?;
-            }
-=======
             genesis::save_set_chain_id_tx(
                 &eth_client.web3_url,
                 contracts_config.diamond_proxy_addr,
@@ -197,7 +184,6 @@
             )
             .await
             .context("Failed to save SetChainId upgrade transaction")?;
->>>>>>> 99d90ee4
         }
 
         if opt.genesis {
