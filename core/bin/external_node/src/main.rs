use std::{sync::Arc, time::Duration};

use anyhow::Context as _;
use clap::Parser;
use metrics::EN_METRICS;
use prometheus_exporter::PrometheusExporterConfig;
use tokio::{sync::watch, task, time::sleep};
use zksync_basic_types::{Address, L2ChainId};
<<<<<<< HEAD
use zksync_concurrency::{ctx, scope};
use zksync_config::configs::{chain::L1BatchCommitDataGeneratorMode, database::MerkleTreeMode};
=======
use zksync_concurrency::{ctx, limiter, scope, time};
use zksync_config::configs::database::MerkleTreeMode;
>>>>>>> 0764227a
use zksync_core::{
    api_server::{
        execution_sandbox::VmConcurrencyLimiter,
        healthcheck::HealthCheckHandle,
        tx_sender::{proxy::TxProxy, ApiContracts, TxSenderBuilder},
        web3::{ApiBuilder, Namespace},
    },
    block_reverter::{BlockReverter, BlockReverterFlags, L1ExecutedBatchesRevert, NodeRole},
    commitment_generator::CommitmentGenerator,
    consensus,
    consistency_checker::ConsistencyChecker,
    eth_sender::l1_batch_commit_data_generator::{
        L1BatchCommitDataGenerator, RollupModeL1BatchCommitDataGenerator,
        ValidiumModeL1BatchCommitDataGenerator,
    },
    l1_gas_price::MainNodeFeeParamsFetcher,
    metadata_calculator::{MetadataCalculator, MetadataCalculatorConfig},
    reorg_detector,
    reorg_detector::ReorgDetector,
    setup_sigint_handler,
    state_keeper::{
        seal_criteria::NoopSealer, BatchExecutor, MainBatchExecutor, MiniblockSealer,
        MiniblockSealerHandle, ZkSyncStateKeeper,
    },
    sync_layer::{
        batch_status_updater::BatchStatusUpdater, external_io::ExternalIO, ActionQueue,
        MainNodeClient, SyncState,
    },
    utils::ensure_l1_batch_commit_data_generation_mode,
};
use zksync_dal::{healthcheck::ConnectionPoolHealthCheck, ConnectionPool};
use zksync_eth_client::clients::QueryClient;
use zksync_health_check::{AppHealthCheck, HealthStatus, ReactiveHealthCheck};
use zksync_state::PostgresStorageCaches;
use zksync_storage::RocksDB;
use zksync_utils::wait_for_tasks::wait_for_tasks;
use zksync_web3_decl::jsonrpsee::http_client::HttpClient;

use crate::{
    config::{observability::observability_config_from_env, ExternalNodeConfig},
    helpers::MainNodeHealthCheck,
    init::ensure_storage_initialized,
};

mod config;
mod helpers;
mod init;
mod metrics;

const RELEASE_MANIFEST: &str = include_str!("../../../../.github/release-please/manifest.json");

/// Creates the state keeper configured to work in the external node mode.
#[allow(clippy::too_many_arguments)]
async fn build_state_keeper(
    action_queue: ActionQueue,
    state_keeper_db_path: String,
    config: &ExternalNodeConfig,
    connection_pool: ConnectionPool,
    sync_state: SyncState,
    l2_erc20_bridge_addr: Address,
    miniblock_sealer_handle: MiniblockSealerHandle,
    stop_receiver: watch::Receiver<bool>,
    chain_id: L2ChainId,
) -> anyhow::Result<ZkSyncStateKeeper> {
    // These config values are used on the main node, and depending on these values certain transactions can
    // be *rejected* (that is, not included into the block). However, external node only mirrors what the main
    // node has already executed, so we can safely set these values to the maximum possible values - if the main
    // node has already executed the transaction, then the external node must execute it too.
    let max_allowed_l2_tx_gas_limit = u32::MAX.into();
    let validation_computational_gas_limit = u32::MAX;
    // We only need call traces on the external node if the `debug_` namespace is enabled.
    let save_call_traces = config.optional.api_namespaces().contains(&Namespace::Debug);

    let batch_executor_base: Box<dyn BatchExecutor> = Box::new(MainBatchExecutor::new(
        state_keeper_db_path,
        connection_pool.clone(),
        max_allowed_l2_tx_gas_limit,
        save_call_traces,
        false,
        config.optional.enum_index_migration_chunk_size,
        true,
    ));

    let main_node_url = config.required.main_node_url()?;
    let main_node_client = <dyn MainNodeClient>::json_rpc(&main_node_url)
        .context("Failed creating JSON-RPC client for main node")?;
    let io = ExternalIO::new(
        miniblock_sealer_handle,
        connection_pool,
        action_queue,
        sync_state,
        Box::new(main_node_client),
        l2_erc20_bridge_addr,
        validation_computational_gas_limit,
        chain_id,
    )
    .await
    .context("Failed initializing I/O for external node state keeper")?;

    Ok(ZkSyncStateKeeper::new(
        stop_receiver,
        Box::new(io),
        batch_executor_base,
        Arc::new(NoopSealer),
    ))
}

async fn init_tasks(
    config: &ExternalNodeConfig,
    connection_pool: ConnectionPool,
    main_node_client: HttpClient,
    task_handles: &mut Vec<task::JoinHandle<anyhow::Result<()>>>,
    app_health: &AppHealthCheck,
    stop_receiver: watch::Receiver<bool>,
) -> anyhow::Result<()> {
    let release_manifest: serde_json::Value = serde_json::from_str(RELEASE_MANIFEST)
        .expect("release manifest is a valid json document; qed");
    let release_manifest_version = release_manifest["core"].as_str().expect(
        "a release-please manifest with \"core\" version field was specified at build time; qed.",
    );

    let version = semver::Version::parse(release_manifest_version)
        .expect("version in manifest is a correct semver format; qed");
    // Create components.
    let fee_params_fetcher = Arc::new(MainNodeFeeParamsFetcher::new(main_node_client.clone()));

    let sync_state = SyncState::default();
    app_health.insert_custom_component(Arc::new(sync_state.clone()));
    let (action_queue_sender, action_queue) = ActionQueue::new();

    let (miniblock_sealer, miniblock_sealer_handle) = MiniblockSealer::new(
        connection_pool.clone(),
        config.optional.miniblock_seal_queue_capacity,
    );
    task_handles.push(tokio::spawn(miniblock_sealer.run()));
    let pool = connection_pool.clone();
    task_handles.push(tokio::spawn(async move {
        loop {
            let protocol_version = pool
                .access_storage()
                .await
                .unwrap()
                .protocol_versions_dal()
                .last_used_version_id()
                .await
                .map(|version| version as u16);

            EN_METRICS.version[&(format!("{}", version), protocol_version)].set(1);

            tokio::time::sleep(Duration::from_secs(10)).await;
        }
    }));

    let state_keeper = build_state_keeper(
        action_queue,
        config.required.state_cache_path.clone(),
        config,
        connection_pool.clone(),
        sync_state.clone(),
        config.remote.l2_erc20_bridge_addr,
        miniblock_sealer_handle,
        stop_receiver.clone(),
        config.remote.l2_chain_id,
    )
    .await?;

    task_handles.push(tokio::spawn({
        let ctx = ctx::root();
        let cfg = config.consensus.clone();
        let mut stop_receiver = stop_receiver.clone();
        let fetcher = consensus::Fetcher {
            store: consensus::Store(connection_pool.clone()),
            sync_state: sync_state.clone(),
            client: Box::new(main_node_client.clone()),
            limiter: limiter::Limiter::new(
                &ctx,
                limiter::Rate {
                    burst: 10,
                    refresh: time::Duration::milliseconds(30),
                },
            ),
        };
        let actions = action_queue_sender;
        async move {
            scope::run!(&ctx, |ctx, s| async {
                s.spawn_bg(async {
                    let res = match cfg {
                        Some(cfg) => {
                            let secrets = config::read_consensus_secrets()
                                .context("config::read_consensus_secrets()")?
                                .context("consensus secrets missing")?;
                            fetcher.run_p2p(ctx, actions, cfg.p2p(&secrets)?).await
                        }
                        None => fetcher.run_centralized(ctx, actions).await,
                    };
                    tracing::info!("Consensus actor stopped");
                    res
                });
                ctx.wait(stop_receiver.wait_for(|stop| *stop)).await??;
                Ok(())
            })
            .await
            .context("consensus actor")
        }
    }));

    let reorg_detector = ReorgDetector::new(main_node_client.clone(), connection_pool.clone());
    app_health.insert_component(reorg_detector.health_check().clone());
    task_handles.push(tokio::spawn({
        let stop = stop_receiver.clone();
        async move {
            reorg_detector
                .run(stop)
                .await
                .context("reorg_detector.run()")
        }
    }));

    let singleton_pool_builder = ConnectionPool::singleton(&config.postgres.database_url);

    let metadata_calculator_config = MetadataCalculatorConfig {
        db_path: config.required.merkle_tree_path.clone(),
        mode: MerkleTreeMode::Lightweight,
        delay_interval: config.optional.metadata_calculator_delay(),
        max_l1_batches_per_iter: config.optional.max_l1_batches_per_tree_iter,
        multi_get_chunk_size: config.optional.merkle_tree_multi_get_chunk_size,
        block_cache_capacity: config.optional.merkle_tree_block_cache_size(),
        memtable_capacity: config.optional.merkle_tree_memtable_capacity(),
        stalled_writes_timeout: config.optional.merkle_tree_stalled_writes_timeout(),
    };
    let metadata_calculator = MetadataCalculator::new(metadata_calculator_config, None)
        .await
        .context("failed initializing metadata calculator")?;
    app_health.insert_component(metadata_calculator.tree_health_check());

<<<<<<< HEAD
    let eth_client_url = config
        .required
        .eth_client_url()
        .context("L1 client URL is incorrect")?;
    let eth_client = QueryClient::new(&eth_client_url).unwrap();

    ensure_l1_batch_commit_data_generation_mode(
        config.optional.l1_batch_commit_data_generator_mode,
        config.remote.diamond_proxy_addr,
        &eth_client,
    )
    .await?;

    let l1_batch_commit_data_generator: Arc<dyn L1BatchCommitDataGenerator> = match config
        .optional
        .l1_batch_commit_data_generator_mode
    {
        L1BatchCommitDataGeneratorMode::Rollup => Arc::new(RollupModeL1BatchCommitDataGenerator {}),
        L1BatchCommitDataGeneratorMode::Validium => {
            Arc::new(ValidiumModeL1BatchCommitDataGenerator {})
        }
    };
=======
    let remote_diamond_proxy_addr = config.remote.diamond_proxy_addr;
    let diamond_proxy_addr = if let Some(addr) = config.optional.contracts_diamond_proxy_addr {
        anyhow::ensure!(
            addr == remote_diamond_proxy_addr,
            "Diamond proxy address {addr:?} specified in config doesn't match one returned by main node \
             ({remote_diamond_proxy_addr:?})"
        );
        addr
    } else {
        tracing::info!(
            "Diamond proxy address is not specified in config; will use address returned by main node: {remote_diamond_proxy_addr:?}"
        );
        remote_diamond_proxy_addr
    };

>>>>>>> 0764227a
    let consistency_checker = ConsistencyChecker::new(
        Box::new(eth_client),
        10, // TODO (BFT-97): Make it a part of a proper EN config
        singleton_pool_builder
            .build()
            .await
            .context("failed to build connection pool for ConsistencyChecker")?,
<<<<<<< HEAD
        l1_batch_commit_data_generator,
    );
=======
    )
    .context("cannot initialize consistency checker")?
    .with_diamond_proxy_addr(diamond_proxy_addr);

>>>>>>> 0764227a
    app_health.insert_component(consistency_checker.health_check().clone());
    let consistency_checker_handle = tokio::spawn(consistency_checker.run(stop_receiver.clone()));

    let batch_status_updater = BatchStatusUpdater::new(
        main_node_client.clone(),
        singleton_pool_builder
            .build()
            .await
            .context("failed to build a connection pool for BatchStatusUpdater")?,
    );
    app_health.insert_component(batch_status_updater.health_check());

    // Run the components.
    let tree_stop_receiver = stop_receiver.clone();
    let tree_pool = singleton_pool_builder
        .build()
        .await
        .context("failed to build a tree_pool")?;
    let tree_reader = Arc::new(metadata_calculator.tree_reader());
    let tree_handle = task::spawn(metadata_calculator.run(tree_pool, tree_stop_receiver));

    let commitment_generator_pool = singleton_pool_builder
        .build()
        .await
        .context("failed to build a commitment_generator_pool")?;
    let commitment_generator = CommitmentGenerator::new(commitment_generator_pool);
    app_health.insert_component(commitment_generator.health_check());
    let commitment_generator_handle = tokio::spawn(commitment_generator.run(stop_receiver.clone()));

    let updater_handle = task::spawn(batch_status_updater.run(stop_receiver.clone()));
    let fee_address_migration_handle =
        task::spawn(state_keeper.run_fee_address_migration(connection_pool.clone()));
    let sk_handle = task::spawn(state_keeper.run());
    let fee_params_fetcher_handle =
        tokio::spawn(fee_params_fetcher.clone().run(stop_receiver.clone()));

    let (tx_sender, vm_barrier, cache_update_handle, proxy_cache_updater_handle) = {
        let tx_proxy = TxProxy::new(main_node_client);
        let proxy_cache_updater_pool = singleton_pool_builder
            .build()
            .await
            .context("failed to build a tree_pool")?;
        let proxy_cache_updater_handle = tokio::spawn(
            tx_proxy
                .run_account_nonce_sweeper(proxy_cache_updater_pool.clone(), stop_receiver.clone()),
        );

        let tx_sender_builder = TxSenderBuilder::new(
            config.clone().into(),
            connection_pool.clone(),
            Arc::new(tx_proxy),
        );

        if config.optional.transactions_per_sec_limit.is_some() {
            tracing::warn!("`transactions_per_sec_limit` option is deprecated and ignored");
        };

        let max_concurrency = config.optional.vm_concurrency_limit;
        let (vm_concurrency_limiter, vm_barrier) = VmConcurrencyLimiter::new(max_concurrency);
        let mut storage_caches = PostgresStorageCaches::new(
            config.optional.factory_deps_cache_size() as u64,
            config.optional.initial_writes_cache_size() as u64,
        );
        let latest_values_cache_size = config.optional.latest_values_cache_size() as u64;
        let cache_update_handle = (latest_values_cache_size > 0).then(|| {
            task::spawn_blocking(storage_caches.configure_storage_values_cache(
                latest_values_cache_size,
                connection_pool.clone(),
                tokio::runtime::Handle::current(),
            ))
        });

        let tx_sender = tx_sender_builder
            .build(
                fee_params_fetcher,
                Arc::new(vm_concurrency_limiter),
                ApiContracts::load_from_disk(), // TODO (BFT-138): Allow to dynamically reload API contracts
                storage_caches,
            )
            .await;
        (
            tx_sender,
            vm_barrier,
            cache_update_handle,
            proxy_cache_updater_handle,
        )
    };

    let http_server_handles =
        ApiBuilder::jsonrpsee_backend(config.clone().into(), connection_pool.clone())
            .http(config.required.http_port)
            .with_filter_limit(config.optional.filters_limit)
            .with_batch_request_size_limit(config.optional.max_batch_request_size)
            .with_response_body_size_limit(config.optional.max_response_body_size())
            .with_tx_sender(tx_sender.clone())
            .with_vm_barrier(vm_barrier.clone())
            .with_sync_state(sync_state.clone())
            .with_tree_api(tree_reader.clone())
            .enable_api_namespaces(config.optional.api_namespaces())
            .build()
            .context("failed to build HTTP JSON-RPC server")?
            .run(stop_receiver.clone())
            .await
            .context("Failed initializing HTTP JSON-RPC server")?;

    let ws_server_handles =
        ApiBuilder::jsonrpsee_backend(config.clone().into(), connection_pool.clone())
            .ws(config.required.ws_port)
            .with_filter_limit(config.optional.filters_limit)
            .with_subscriptions_limit(config.optional.subscriptions_limit)
            .with_batch_request_size_limit(config.optional.max_batch_request_size)
            .with_response_body_size_limit(config.optional.max_response_body_size())
            .with_polling_interval(config.optional.polling_interval())
            .with_tx_sender(tx_sender)
            .with_vm_barrier(vm_barrier)
            .with_sync_state(sync_state)
            .with_tree_api(tree_reader)
            .enable_api_namespaces(config.optional.api_namespaces())
            .build()
            .context("failed to build WS JSON-RPC server")?
            .run(stop_receiver.clone())
            .await
            .context("Failed initializing WS JSON-RPC server")?;

    app_health.insert_component(ws_server_handles.health_check);
    app_health.insert_component(http_server_handles.health_check);

    if let Some(port) = config.optional.prometheus_port {
        let (prometheus_health_check, prometheus_health_updater) =
            ReactiveHealthCheck::new("prometheus_exporter");
        app_health.insert_component(prometheus_health_check);
        task_handles.push(tokio::spawn(async move {
            prometheus_health_updater.update(HealthStatus::Ready.into());
            let result = PrometheusExporterConfig::pull(port)
                .run(stop_receiver)
                .await;
            drop(prometheus_health_updater);
            result
        }));
    }

    task_handles.extend(http_server_handles.tasks);
    task_handles.extend(ws_server_handles.tasks);
    task_handles.extend(cache_update_handle);
    task_handles.push(proxy_cache_updater_handle);
    task_handles.extend([
        sk_handle,
        fee_address_migration_handle,
        updater_handle,
        tree_handle,
        consistency_checker_handle,
        fee_params_fetcher_handle,
        commitment_generator_handle,
    ]);

    Ok(())
}

async fn shutdown_components(
    stop_sender: watch::Sender<bool>,
    healthcheck_handle: HealthCheckHandle,
) {
    stop_sender.send(true).ok();
    task::spawn_blocking(RocksDB::await_rocksdb_termination)
        .await
        .unwrap();
    // Sleep for some time to let components gracefully stop.
    sleep(Duration::from_secs(10)).await;
    healthcheck_handle.stop().await;
}

/// External node for zkSync Era.
#[derive(Debug, Parser)]
#[command(author = "Matter Labs", version)]
struct Cli {
    /// Revert the pending L1 batch and exit.
    #[arg(long)]
    revert_pending_l1_batch: bool,
    /// Enables consensus-based syncing instead of JSON-RPC based one. This is an experimental and incomplete feature;
    /// do not use unless you know what you're doing.
    #[arg(long)]
    enable_consensus: bool,
    /// Enables application-level snapshot recovery. Required to start a node that was recovered from a snapshot,
    /// or to initialize a node from a snapshot. Has no effect if a node that was initialized from a Postgres dump
    /// or was synced from genesis.
    ///
    /// This is an experimental and incomplete feature; do not use unless you know what you're doing.
    #[arg(long, conflicts_with = "enable_consensus")]
    enable_snapshots_recovery: bool,
}

#[tokio::main]
async fn main() -> anyhow::Result<()> {
    // Initial setup.
    let opt = Cli::parse();

    let observability_config =
        observability_config_from_env().context("ObservabilityConfig::from_env()")?;
    let log_format: vlog::LogFormat = observability_config
        .log_format
        .parse()
        .context("Invalid log format")?;

    let mut builder = vlog::ObservabilityBuilder::new().with_log_format(log_format);
    if let Some(sentry_url) = &observability_config.sentry_url {
        builder = builder
            .with_sentry_url(sentry_url)
            .expect("Invalid Sentry URL")
            .with_sentry_environment(observability_config.sentry_environment);
    }
    let _guard = builder.build();

    // Report whether sentry is running after the logging subsystem was initialized.
    if let Some(sentry_url) = observability_config.sentry_url {
        tracing::info!("Sentry configured with URL: {sentry_url}");
    } else {
        tracing::info!("No sentry URL was provided");
    }

    let mut config = ExternalNodeConfig::collect()
        .await
        .context("Failed to load external node config")?;
    if opt.enable_consensus {
        // This is more of a sanity check; the mutual exclusion of `enable_consensus` and `enable_snapshots_recovery`
        // should be ensured by `clap`.
        anyhow::ensure!(
            !opt.enable_snapshots_recovery,
            "Consensus logic does not support snapshot recovery yet"
        );
    } else {
        config.consensus = None;
    }

    if let Some(threshold) = config.optional.slow_query_threshold() {
        ConnectionPool::global_config().set_slow_query_threshold(threshold)?;
    }
    if let Some(threshold) = config.optional.long_connection_threshold() {
        ConnectionPool::global_config().set_long_connection_threshold(threshold)?;
    }

    let connection_pool = ConnectionPool::builder(
        &config.postgres.database_url,
        config.postgres.max_connections,
    )
    .build()
    .await
    .context("failed to build a connection_pool")?;

    let main_node_url = config
        .required
        .main_node_url()
        .expect("Main node URL is incorrect");
    tracing::info!("Main node URL is: {main_node_url}");
    let main_node_client = <dyn MainNodeClient>::json_rpc(&main_node_url)
        .context("Failed creating JSON-RPC client for main node")?;

    let sigint_receiver = setup_sigint_handler();
    tracing::warn!("The external node is in the alpha phase, and should be used with caution.");
    tracing::info!("Started the external node");

    let app_health = Arc::new(AppHealthCheck::new(
        config.optional.healthcheck_slow_time_limit(),
        config.optional.healthcheck_hard_time_limit(),
    ));
    app_health.insert_custom_component(Arc::new(MainNodeHealthCheck::from(
        main_node_client.clone(),
    )));
    app_health.insert_custom_component(Arc::new(ConnectionPoolHealthCheck::new(
        connection_pool.clone(),
    )));

    // Start the health check server early into the node lifecycle so that its health can be monitored from the very start.
    let healthcheck_handle = HealthCheckHandle::spawn_server(
        ([0, 0, 0, 0], config.required.healthcheck_port).into(),
        app_health.clone(),
    );
    // Start scraping Postgres metrics before store initialization as well.
    let metrics_pool = connection_pool.clone();
    let mut task_handles = vec![tokio::spawn(async move {
        metrics_pool
            .run_postgres_metrics_scraping(Duration::from_secs(60))
            .await;
        Ok(())
    })];

    // Make sure that the node storage is initialized either via genesis or snapshot recovery.
    ensure_storage_initialized(
        &connection_pool,
        &main_node_client,
        &app_health,
        config.remote.l2_chain_id,
        opt.enable_snapshots_recovery,
    )
    .await?;

    // Revert the storage if needed.
    let reverter = BlockReverter::new(
        NodeRole::External,
        config.required.state_cache_path.clone(),
        config.required.merkle_tree_path.clone(),
        None,
        connection_pool.clone(),
        L1ExecutedBatchesRevert::Allowed,
    );

    let mut reorg_detector = ReorgDetector::new(main_node_client.clone(), connection_pool.clone());
    // We're checking for the reorg in the beginning because we expect that if reorg is detected during
    // the node lifecycle, the node will exit the same way as it does with any other critical error,
    // and would restart. Then, on the 2nd launch reorg would be detected here, then processed and the node
    // will be able to operate normally afterwards.
    match reorg_detector.check_consistency().await {
        Ok(()) => {}
        Err(reorg_detector::Error::ReorgDetected(last_correct_l1_batch)) => {
            tracing::info!("Rolling back to l1 batch number {last_correct_l1_batch}");
            reverter
                .rollback_db(last_correct_l1_batch, BlockReverterFlags::all())
                .await;
            tracing::info!("Rollback successfully completed");
        }
        Err(err) => return Err(err).context("reorg_detector.check_consistency()"),
    }
    if opt.revert_pending_l1_batch {
        tracing::info!("Rolling pending L1 batch back..");
        let mut connection = connection_pool.access_storage().await?;
        let sealed_l1_batch_number = connection
            .blocks_dal()
            .get_sealed_l1_batch_number()
            .await
            .context("Failed getting sealed L1 batch number")?
            .context(
                "Cannot roll back pending L1 batch since there are no L1 batches in Postgres",
            )?;
        drop(connection);

        tracing::info!("Rolling back to l1 batch number {sealed_l1_batch_number}");
        reverter
            .rollback_db(sealed_l1_batch_number, BlockReverterFlags::all())
            .await;
        tracing::info!("Rollback successfully completed");
    }

    let (stop_sender, stop_receiver) = watch::channel(false);
    init_tasks(
        &config,
        connection_pool.clone(),
        main_node_client.clone(),
        &mut task_handles,
        &app_health,
        stop_receiver.clone(),
    )
    .await
    .context("init_tasks")?;

    let particular_crypto_alerts = None;
    let graceful_shutdown = None::<futures::future::Ready<()>>;
    let tasks_allowed_to_finish = false;

    tokio::select! {
        _ = wait_for_tasks(task_handles, particular_crypto_alerts, graceful_shutdown, tasks_allowed_to_finish) => {},
        _ = sigint_receiver => {
            tracing::info!("Stop signal received, shutting down");
        },
    };

    // Reaching this point means that either some actor exited unexpectedly or we received a stop signal.
    // Broadcast the stop signal to all actors and exit.
    shutdown_components(stop_sender, healthcheck_handle).await;
    tracing::info!("Stopped");
    Ok(())
}<|MERGE_RESOLUTION|>--- conflicted
+++ resolved
@@ -6,13 +6,8 @@
 use prometheus_exporter::PrometheusExporterConfig;
 use tokio::{sync::watch, task, time::sleep};
 use zksync_basic_types::{Address, L2ChainId};
-<<<<<<< HEAD
-use zksync_concurrency::{ctx, scope};
+use zksync_concurrency::{ctx, limiter, scope, time};
 use zksync_config::configs::{chain::L1BatchCommitDataGeneratorMode, database::MerkleTreeMode};
-=======
-use zksync_concurrency::{ctx, limiter, scope, time};
-use zksync_config::configs::database::MerkleTreeMode;
->>>>>>> 0764227a
 use zksync_core::{
     api_server::{
         execution_sandbox::VmConcurrencyLimiter,
@@ -248,30 +243,6 @@
         .context("failed initializing metadata calculator")?;
     app_health.insert_component(metadata_calculator.tree_health_check());
 
-<<<<<<< HEAD
-    let eth_client_url = config
-        .required
-        .eth_client_url()
-        .context("L1 client URL is incorrect")?;
-    let eth_client = QueryClient::new(&eth_client_url).unwrap();
-
-    ensure_l1_batch_commit_data_generation_mode(
-        config.optional.l1_batch_commit_data_generator_mode,
-        config.remote.diamond_proxy_addr,
-        &eth_client,
-    )
-    .await?;
-
-    let l1_batch_commit_data_generator: Arc<dyn L1BatchCommitDataGenerator> = match config
-        .optional
-        .l1_batch_commit_data_generator_mode
-    {
-        L1BatchCommitDataGeneratorMode::Rollup => Arc::new(RollupModeL1BatchCommitDataGenerator {}),
-        L1BatchCommitDataGeneratorMode::Validium => {
-            Arc::new(ValidiumModeL1BatchCommitDataGenerator {})
-        }
-    };
-=======
     let remote_diamond_proxy_addr = config.remote.diamond_proxy_addr;
     let diamond_proxy_addr = if let Some(addr) = config.optional.contracts_diamond_proxy_addr {
         anyhow::ensure!(
@@ -287,7 +258,29 @@
         remote_diamond_proxy_addr
     };
 
->>>>>>> 0764227a
+    let eth_client_url = config
+        .required
+        .eth_client_url()
+        .context("L1 client URL is incorrect")?;
+    let eth_client = QueryClient::new(&eth_client_url).unwrap();
+
+    ensure_l1_batch_commit_data_generation_mode(
+        config.optional.l1_batch_commit_data_generator_mode,
+        diamond_proxy_addr,
+        &eth_client,
+    )
+    .await?;
+
+    let l1_batch_commit_data_generator: Arc<dyn L1BatchCommitDataGenerator> = match config
+        .optional
+        .l1_batch_commit_data_generator_mode
+    {
+        L1BatchCommitDataGeneratorMode::Rollup => Arc::new(RollupModeL1BatchCommitDataGenerator {}),
+        L1BatchCommitDataGeneratorMode::Validium => {
+            Arc::new(ValidiumModeL1BatchCommitDataGenerator {})
+        }
+    };
+
     let consistency_checker = ConsistencyChecker::new(
         Box::new(eth_client),
         10, // TODO (BFT-97): Make it a part of a proper EN config
@@ -295,15 +288,11 @@
             .build()
             .await
             .context("failed to build connection pool for ConsistencyChecker")?,
-<<<<<<< HEAD
         l1_batch_commit_data_generator,
-    );
-=======
     )
     .context("cannot initialize consistency checker")?
     .with_diamond_proxy_addr(diamond_proxy_addr);
 
->>>>>>> 0764227a
     app_health.insert_component(consistency_checker.health_check().clone());
     let consistency_checker_handle = tokio::spawn(consistency_checker.run(stop_receiver.clone()));
 
